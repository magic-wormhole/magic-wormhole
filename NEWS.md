--- conflicted
+++ resolved
@@ -15,13 +15,10 @@
   support it (also removes the generic "control" subchannel) (@meejah @shapr)
 * Improve ping-timeouts on Mailbox connection (#646 @meejah)
 * Update old syntax (#658 @sblondon)
-<<<<<<< HEAD
 * Produce errors for unwanted incoming subprotocols when user code asks (#660 @meejah, @shapr)
 
-=======
 * Fix bare pytest (#656 @Hugo-C)
 * Add magic-wormhole CLI command (#640 @nils-werner)
->>>>>>> ff55f7c9
 
 ## Release 0.19.2 (30-May-2025)
 
