User-visible changes in "magic-wormhole":

## Upcoming Release

* (add release-notes here when making PRs)
<<<<<<< HEAD
* Produce errors for unwanted incoming subprotocols when user code asks (#660 @meejah, @shapr)
=======
* Correct types in Dilation subprotocols (#665 @mjoerg)
* Support Bash < 4.0 completions for MacOS (#524 @meejah @niu541412)
>>>>>>> aad47f78


## Release 0.20.0 (30-Jul-2025)

* Update minimal Python version in README.md (#634 @sblondon)
* Remove 'u' prefix to strings (#636 @sblondon)
* Use classes directly instead of type() calls (#637 @sblondon)
* Doc: remove details about python2 types (#638 @sblondon)
* Add 'hints' information to Dilation status updates (@meejah)
* Replace formatted strings to f-strings (#642 @sblondon)
* Properly display QR codes on dark-mode displays (#651 @kisst)
* INCOMPAT: the Dilation extension now enables composition of
  subchannels, giving each a named subprotocol along with a new API to
  support it (also removes the generic "control" subchannel) (@meejah @shapr)
* Improve ping-timeouts on Mailbox connection (#646 @meejah)
* Update old syntax (#658 @sblondon)
* Fix bare pytest (#656 @Hugo-C)
* Add magic-wormhole CLI command (#640 @nils-werner)


## Release 0.19.2 (30-May-2025)

* Properly update all meta-data + docs regarding 3.9 drop (#592, @hmaarrfk)
* Un-pin "magic-wormhole-mailbox-server" and "magic-wormhole-transit-relay"
  in the "dev" extra (#630, @mgorny)


## Release 0.19.1 (29-May-2025)

* Run tests from sdist release
* Report correct version in test Wormhole server (#625, @mgorny)


## Release 0.19.0 (28-May-2025)

* Add a "status" feedback API for Dilation (#591, @meejah)
* use new Status API to notify a sending user when a code is consumed (#575, @shapr + @meejah)
* add support for Ping/Pong timeouts in Dilation, improving re-connection speed (#590 @meejah)
* documentation improvements (#614, #615 @shapr + @meejah)
* improve Dilation version negotiation (#606, #611 @shapr + @meejah)
* convert test-suite to pytest (#603, #610 @shapr + @meejah)
* resize progress bar properly (#622 @shapr)
* Drop support for Python 3.9, upgrade github-actions (#596 @meejah)
* add a contribution guide (#597 @meejah)
* INCOMPAT: "sdist" files move to an underscore, so the source-package name is
  now "magic_wormhole-0.19.0.tar.gz" (the wheel files always had an underscore).
  This is because setuptools v69.3.0 in 2024 implemented PEP 625 from 2020.


## Release 0.18.0 (11-Mar-2025)

* Improve the example to act more like send/receive (#558, @OndrewBot)
* Display a QR code by default for "wormhole send" (#555, @ferada + @meejah)
  This encodes "wormhole-transfer:M-word0-word1" per the spec:
  https://github.com/magic-wormhole/magic-wormhole-protocols/blob/main/uri-scheme.md
* Add sequence diagram
* Support Read the Docs pull-request builds
* Drop support for Python 3.8 (#556)
* Add broken-link checker (#588, https://github.com/Cycloctane)
* Preemptively fix Click 8.2 (#584, @cjwatson)
* Basic support for PEP518 (#579, @SnoopJ)
* Add WORMHOLE_ACCEPT_FILE (#570, @haatveit)


## Release 0.17.0 (23-Oct-2024)

* Bump magic-wormhole-transit-relay to 0.3.1 for testing, and fix (#543)
* Fix test regression under Twisted 24.10.0 (#553)

## Release 0.16.0 (3-Oct-2024)

* Updated to python-spake2 version 0.9
* Removed more Python2-isms


## Release 0.15.0 (7-Aug-2024)

* Incorporate attrs' zope-interface support (#492, #527, from https://github.com/meejah)
* Add "codespell" to correct spelling (#526, from https://github.com/yarikoptic)
* Fix bash completions (#525, from https://github.com/RobertoD91)
* run tests properly when Noise is not installed (#522, from https://github.com/anarcat)


## Release 0.14.0 (28-Mar-2024)

* Add completion files for bash, zsh and fish (#498)
* Python 3.12 added to CI, versioneer updated (#505)
* Support streaming compression of directories (#503, from https://github.com/pR0Ps/)
* Remove obsolete compatibility code (thanks https://github.com/a-detiste/)
* Add "ecosystem" document


## Release 0.13.0 (10-Aug-2023)

* Python 2.7 support is dropped (#457)
* Python 3.5 and 3.6 are past their EOL date and support is dropped (#448)
* SECURITY: Replace "weird" characters in receiver's display (#476)
* SECURITY: all past binary signatures are now in Git
* Use the HKDF primitive from "cryptography" (#462)
* `wormhole receive` now accepts `--allocate-code` so that a sender can
  use `--code` to send them a file (#450)
* Stream to disk after 10MB on directory receive (#447)
* Handle SSH keys with comments properly (#434)
* Properly parse IPv6 Transit address (#461)

Also of interest to developers in this release are a few changes to the experimental Dilation implementation and description; some documentation cleanups; dropping of dependencies; and some test cleanups.
The Dilation changes properly send `use-version` and split messages over Noise-sized chunks more seamlessly (allowing the specified 4-byte maximum message size at the application layer).

For packagers: PyPI has stopped serving detached signature files.
Going forward, all signatures will be committed to Git (in the signatures/ subdirectory).
All available signatures from PyPI for historic releases have been added here too.

Thanks to the many contributors of bug-fixes, patches, and other help with this
release:

* Jelle van der Waa https://github.com/jelly (#466)
* Matthias Riße https://github.com/matrss (#432, #434)
* meejah https://meejah.ca (#484, #481, #483, #455, #477, #464, #456, #460)
* Perseid https://github.com/Perseid (#476)
* FelisDiligens https://github.com/FelisDiligens (#461)
* Casey Link https://github.com/Ramblurr (#468)
* Kian-Meng Ang https://github.com/kianmeng (#452)
* sitiom https://github.com/sitiom (#436)
* Sagar Howal https://github.com/sagarhowal (#410)
* Adam Sroka https://github.com/adam-sroka (#403, #404)
* vu3rdd https://github.com/vu3rdd (reviews)


## Release 0.12.0 (04-Apr-2020)

* A command like `wormhole send /dev/fd0` can send the contents of the named
  block device (USB stick, SD card, floppy, etc), resulting in a plain file
  on the other side. (#323)
* Change "accept this file?" default answer from no to yes. (#327 #330 #331)
* Actually use tempfile for large directory transfers. This fixes a five-year
  old bug which prevents transfers of directories larger than available RAM
  by finally really building the temporary zipfile on disk. (#379)
* Accept 'wss' for TLS-protected relay connections, which default to port 443
  if no other port is accepted. A future release will change the public relay
  to use TLS. (#144)
* Drop support for python3.4
* Stall `--verify` long enough to send the verifier. This fixes a bug when
  both sides use `--verify`, the receiver uses tab-completion, the sender
  sees the verifier and waits for the user to confirm, but the receiver
  cannot show the verifier (enabling that confirmation) until the sender
  approves the transfer. (#349)

This release also includes an incomplete implementation of the new "Dilation"
API (see ticket #312 for details). In the future this will enable restarting
interrupted transfers, tolerating changes in network address, bidirectional
transfers in a long-running GUI/daemon process, and more. The protocol is not
finalized, nor is it backward compatible with the old "Transit" protocol yet,
so there is no CLI access so far. The code is present and tested to make sure
it doesn't regress and for ease of development, but intrepid folks who want
to try it out will need to write a client first (and be aware that the
protocol may change out from under them). A future release will add
compatibility negotiation with old clients and start using the new protocol.

PRs and tickets addressed in this release: #144 #312 #318 #321 #323 #327 #330
#331 #332 #339 #349 #361 #365 #368 #367 #378 #379.

Thanks to the many contributors of bugs, patches, and other help with this
release:

* Adam Spiers aka @aspiers
* Евгений Протозанов aka @WeirdCarrotMonster
* Edward Betts aka @EdwardBetts
* Jacek Politowski aka @jpolnetpl
* Julian Stecklina aka @blitz
* Jürgen Gmach aka @jugmac00
* Louis Wilson aka @louiswins
* Miro Hrončok aka @hroncok
* Moritz Schlichting aka @morrieinmaas
* Shea Polansky aka @Phyxius
* @sneakypete81


## Release 0.11.2 (13-Nov-2018)

Rerelease to fix the long description on PyPI. Thanks to Marius Gedminas for
tracking down the problem and providing the fix. (#316)


## Release 0.11.1 (13-Nov-2018)

* Fix `python -m wormhole` on py2. (#315)

Thanks to Marius Gedminas, FreddieHo, and Jakub Wilk for patches and bug
reports in this release.


## Release 0.11.0 (16-Oct-2018)

* Python-3.7 compatibility was fixed. (#306)
* Support for Python-3.4 on Windows has been dropped. py3.4 is still
  supported on unix-like operating systems.
* The client version is now sent to the mailbox server for each connection. I
  strive to have the client share as little information as possible, but I
  think this will help me improve the protocol by giving me a better idea of
  client-upgrade adoption rates. (#293)

Packaging changes:

* We removed the Rendezvous Server (now named the "Mailbox Server") out to a
  separate package and repository named `magic-wormhole-mailbox-server`. We
  still import it for tests. Use `pip install magic-wormhole-mailbox-server`
  to run your own server. (#240)
* The code is now formatted to be PEP8 compliant. (#296)
* The Dockerfile was removed: after the Mailbox Server was moved out, I don't
  think it was relevant. (#295)

Thanks to Andreas `Baeumla` Bäuml, Marius `mgedmin` Gedminas, Ofek `ofek`
Lev, Thomas `ThomasWaldmann` Waldmann, and Vasudev `copyninja` Kamath for
patches and bug reports in this release.


## Release 0.10.5 (14-Feb-2018)

* Upgrade to newer python-spake2, to improve startup speed by not computing
  blinding factors for unused parameter sets. On a Raspberry Pi 3, this
  reduces "wormhole --version" time from ~19s to 7s.
* Fix a concurrency bug that could cause a crash if the server responded too
  quickly. (#280)


## Release 0.10.4 (28-Jan-2018)

Minor client changes:

* accept `$WORMHOLE_RELAY_URL` and `$WORMHOLE_TRANSIT_HELPER` environment
  variables, in addition to command-line arguments (#256)
* fix --tor-control-port=, which was completely broken before. If you use
  --tor but not --tor-control-port=, we'll try the default control ports
  before falling back to the default SOCKS port (#252)
* fix more directory-separator pathname problems, especially for
  bash-on-windows (#251)
* change `send` output format to make copy-paste easier (#266, #267)

We also moved the docs to readthedocs
(https://magic-wormhole.readthedocs.io/), rather than pointing folks at the
GitHub rendered markdown files. This should encourage us to write more
instructional text in the future.

Finally, we removed the Transit Relay server code from the `magic-wormhole`
package and repository. It now lives in a separate repository named
`magic-wormhole-transit-relay`, and we only import it for tests. If you'd
like to run a transit relay, you'll want to use `pip install
magic-wormhole-transit-relay`.

Thanks to meejah, Jonathan "jml" Lange, Alex Gaynor, David "dharrigan"
Harrigan, and Jaye "jtdoepke" Doepke, for patches and bug reports in this
release.


## Release 0.10.3 (12-Sep-2017)

Minor client changes:

* `wormhole help` should behave like `wormhole --help` (#61)
* accept unicode pathnames (although bugs likely remain) (#223)
* reject invalid codes (with space, or non-numeric prefix) at entry (#212)
* docs improvements (#225, #249)

Server changes:

* `wormhole-server start` adds `--relay-database-path` and
  `--stats-json-path` (#186)
* accept `--websocket-protocol-option=` (#196, #197)
* increase RLIMIT_NOFILE to allow more simultaneous client connections (#238)
* "crowded" mailboxes now deliver an error to clients, so they should give up
  instead of reconnecting (#211)
* construct relay DB more safely (#189)

In addition, the snapcraft packaging was updated (#202), and `setup.py` now
properly marks the dependency on `attrs` (#248).

Thanks to cclauss, Buckaroo9, JP Calderone, Pablo Oliveira, Leo Arias, Johan
Lindskogen, lanzelot1989, CottonEaster, Chandan Rai, Jaakko Luttinen, Alex
Gaynor, and Quentin Hibon for patches and bug reports fixed in this release.


## Release 0.10.2 (26-Jun-2017)

WebSocket connection errors are now reported properly. Previous versions
crashed with an unhelpful `automat._core.NoTransition` exception when
the TCP connection was established but WebSocket negotiation could not
complete (e.g. the URL path was incorrect and the server reported a 404,
or we connected to an SMTP or other non-HTTP server). (#180)

The unit test suite should now pass: a CLI-version advertisement issue
caused the 0.10.1 release tests to fail.

Thanks to Fabien "fdev31" Devaux for bug reports addressed in this
release.


## Release 0.10.1 (26-Jun-2017)

Server-only: the rendezvous server no longer advertises a CLI version
unless specifically requested (by passing --advertise-version= to
`wormhole-server start`). The public server no longer does this, so e.g.
0.10.0 clients will not emit a warning about the server recommending the
0.9.2 release. This feature was useful when the only way to use
magic-wormhole was to install the CLI tool with pip, however now that
0.9.1 is in debian Stretch (and we hope to maintain compatibility with
it), the nag-you-to-upgrade messages probably do more harm than good.
(#179)

No user-visible client-side changes.

Thanks to ilovezfs and JP Calderone for bug reports addressed in this
release.


## Release 0.10.0 (24-Jun-2017)

The client-side code was completely rewritten, with proper Automat state
machines. The only immediately user-visible consequence is that
restarting the rendezvous server no longer terminates all waiting
clients, so server upgrades won't be quite so traumatic. In the future,
this will also support "Journaled Mode" (see docs/journal.md for
details). (#42, #68)

The programmatic API has changed (see docs/api.md). Stability is not
promised until we reach 1.0, but this should be close, at least for the
non-Transit portions.

`wormhole send DIRECTORY` can now handle larger (>2GB) directories.
However the entire zipfile is built in-RAM before transmission, so the
maximum size is still limited by available memory (follow #58 for
progress on fixing this). (#138)

`wormhole rx --output-file=` for a pre-existing file will now overwrite
the file (noisily), instead of terminating with an error. (#73)

We now test on py3.6. Support for py3.3 was dropped. Magic-wormhole
should now work on NetBSD. (#158)

Added a Dockerfile to build a rendezvous/transit-relay server. (#149)

`wormhole-server --disallow-list` instructs the rendezvous server to not
honor "list nameplates" requests, effectively disabling tab-completion
of the initial numeric portion of the wormhole code, but also making DoS
attacks slightly easier to detect. (#53, #150)

`wormhole send --ignore-unsendable-files` will skip things that cannot
be sent (mostly dangling symlinks and files for which you do not have
read permission, but possibly also unix-domain sockets, device nodes,
and pipes). (#112, #161)

`txtorcon` is now required by default, so the `magic-wormhole[tor]`
"extra" was removed, and a simple `pip install magic-wormhole` should
provide tor-based transport as long as Tor itself is available. Also,
Tor works on py3 now. (#136, #174)

`python -m wormhole` is an alternative way to run the CLI tool. (#159)

`wormhole send` might handle non-ascii (unicode) filenames better now.
(#157)

Thanks to Alex Gaynor, Atul Varma, dkg, JP Calderone, Kenneth Reitz,
Kurt Rose, maxalbert, meejah, midnightmagic, Robert Foss, Shannon
Mulloy, and Shirley Kotian, for patches and bug reports in this release
cycle. A special thanks to Glyph, Mark Williams, and the whole
#twisted crew at PyCon for help with the transition to Automat.


## Release 0.9.2 (16-Jan-2017)

Tor support was rewritten. `wormhole send`, `wormhole receive`,
`wormhole ssh invite`, and `wormhole ssh accept` all now accept three
Tor-related arguments:

* `--tor`: use Tor for all connections, and hide all IP addresses
* `--launch-tor`: launch a new Tor process instead of using an existing
  one
* `--tor-control-port=`: use a specific control port, instead of using
  the default

If Tor is already running on your system (either as an OS-installed
package, or because the
[TorBrowser](https://www.torproject.org/projects/torbrowser.html)
application is running), simply adding `--tor` should be sufficient. If
Tor is installed but not running, you may need to use both, e.g.
`wormhole send --tor --launch-tor`. See docs/tor.md for more details.
Note that Tor support must be requested at install time (with `pip
install magic-wormhole[tor]`), and only works on python2.7 (not py3).
(#64, #97)

The relay and transit URLs were changed to point at the project's
official domain name (magic-wormhole.io). The servers themselves are
identical (only the domain name changed, not the IP address), so this
release is fully compatible with previous releases.

A packaging file for "snapcraft.io" is now included. (#131)

`wormhole receive` now reminds you that tab-completion is available, if
you didn't use the Tab key while entering the code. (#15)

`wormhole receive` should work on cygwin now (a problem with the
readline-completion library caused a failure on previous releases).
(#111)

Thanks to Atul Varma, Leo Arias, Daniel Kahn Gillmor, Christopher Wood,
Kostin Anagnostopoulos, Martin Falatic, and Joey Hess for patches and
bug reports in this cycle.


## Release 0.9.1 (01-Jan-2017)

The `wormhole` client's `--transit-helper=` argument can now include a
"relay priority" via a numerical `priority=` field, e.g.
`--transit-helper tcp:example.org:12345:priority=2.5`. Clients exchange
transit relay suggestions, then try to use the highest-priority relay
first, falling back to others after a few seconds if necessary. Direct
connections are always preferred to a relay. Clients running 0.9.0 or
earlier will ignore priorities, and unmarked relay arguments have an
implicit priority of 0. (#103)

Other changes:

* clients now tolerate duplicate peer messages: in the future, this will
  help clients recover from intermittent rendezvous connections (#121)
* rendezvous server: ensure release() and close() are idempotent (from
  different connections), also for lost-connection recovery (#118)
* transit server: respect --blur-usage= by not logging connections
* README: note py3.6 compatibility

Thanks to xloem, kneufeld, and meejah for their help this cycle.


## Release 0.9.0 (24-Dec-2016)

This release fixes an important "Transit Relay" bug that would have
prevented future versions from using non-default relay servers. It is
now easier to run `wormhole` as a subprocess beneath some other program
(the long term goal is to provide a nice API, but even with one, there
will be programs written in languages without Wormhole bindings that may
find it most convenient to use a subprocess).

* fix `--transit-helper=`: Older versions had a bug that broke
  file/directory transfers when the two sides offered different
  transit-relay servers. This was fixed by deduplicating relay hints and
  adding a new kind of relay handshake. Clients running 0.9.0 or higher
  now require a transit-relay server running 0.9.0 or higher. (#115)
* `wormhole receive`: reject transfers when the target does not appear
  to have enough space (not available on windows) (#91)
* CLI: emit pacifier message when key-verification is slow (#29)
* add `--appid=` so wrapping scripts can use a distinct value (#113)
* `wormhole send`: flush output after displaying code, for use in
  scripts (#108)
* CLI: print progress messages to stderr, not stdout (#99)
* add basic man(1) pages (#69)

Many thanks to patch submitters for this release: Joey Hess, Jared
Anderson, Antoine Beaupré, and to everyone testing and filing issues on
Github.


## Release 0.8.2 (08-Dec-2016)

* CLI: add new "wormhole ssh invite" and "wormhole ssh accept" commands, to
  facilitate appending your `~/.ssh/id_*.pub` key into a
  suitably-permissioned remote `~/.ssh/authorized_keys` file. These commands
  are experimental: the syntax might be changed in the future, or they might
  be removed altogether.
* CLI: "wormhole recv" and "wormhole recieve" are now accepted as aliases for
  "wormhole receive", to help bad spelers :)
* CLI: improve display of abbreviated file sizes
* CLI: don't print traceback upon "normal" errors
* CLI: when target file already exists, don't reveal that fact to the sender,
  just say "transfer rejected"
* magic-wormhole now depends upon `Twisted[tls]`, which will cause pyOpenSSL
  and the `cryptography` package to be installed. This should prevent a
  warning about the "service_identity" module not being available.
* other smaller internal changes

Thanks to everyone who submitted patches in this release cycle: anarcat,
Ofekmeister, Tom Lowenthal, meejah, dreid, and dkg. And thanks to the many
bug reporters on Github!


## Release 0.8.1 (27-Jul-2016)

This release contains mostly minor changes.

The most noticeable is that long-lived wormholes should be more reliable now.
Previously, if you run `wormhole send` but your peer doesn't run their
`receive` for several hours, a NAT/firewall box on either side could stop
forwarding traffic for the idle connection (without sending a FIN or RST to
properly close the socket), causing both sides to hang forever and never
actually connect. Now both sides send periodic keep-alive messages to prevent
this.

In addition, by switching to "Click" for argument parsing, we now have short
command aliases: `wormhole tx` does the same thing as `wormhole send`, and
`wormhole rx` is an easier-to-spell equivalent of `wormhole receive`.

Other changes:

* CLI: move most arguments to be attached to the subcommand (new: `wormhole
  send --verify`) rather than on the "wormhole" command (old: `wormhole
  --verify send`). Four arguments remain on the "wormhole" command:
  `--relay-url=`, `--transit-helper=`, `--dump-timing=`, and `--version`.
* docs: add links to PyCon2016 presentation
* reject wormhole-codes with spaces with a better error message
* magic-wormhole ought to work on windows now
* code-input tab-completion should work on stock OS-X python (with libedit)
* sending a directory should restore file permissions correctly
* server changes:
  * expire channels after two hours, not 3 days
  * prune channels more accurately
  * improve munin plugins for server monitoring

Many thanks to the folks who contributed to this release, during the PyCon
sprints and afterwards: higs4281, laharah, Chris Wolfe, meejah, wsanchez,
Kurt Neufeld, and Francois Marier.


## Release 0.8.0 (28-May-2016)

This release is completely incompatible with the previous 0.7.6 release.
Clients using 0.7.6 or earlier will not even notice clients using 0.8.0
or later.

* Overhaul client-server websocket protocol, client-client PAKE
  messages, per-message encryption-key derivation, relay-server database
  schema, SPAKE2 key-derivation, and public relay URLs. Add version
  fields and unknown-message tolerance to most protocol steps.
* Hopefully this will provide forward-compatibility with future protocol
  changes. I have several on my list, and the version fields should make
  it possible to add these without a flag day (at worst a "flag month").
* User-visible changes are minimal, although some operations should be
  faster because we no longer need to wait for ACKs before proceeding.
* API changes: `.send_data()/.get_data()` became `.send()/.get()`,
  neither takes a phase= argument (the Wormhole is now a record pipe)
  `.get_verifier()` became `.verify()` (and waits to receive the
  key-confirmation message before firing its Deferred), wormholes are
  constructed with a function call instead of a class constructor,
  `close()` always waits for server ack of outbound messages. Note that
  the API remains unstable until 1.0.0 .
* misc/munin/ contains plugins for relay server operators


## Release 0.7.6 (08-May-2016)

* Switch to "tqdm" for nicer CLI progress bars.
* Fail better when input-code is interrupted (prompt user to hit Return,
  rather than hanging forever)
* Close channel upon error more reliably.
* Explain WrongPasswordError better.
* (internal): improve --dump-timing instrumentation and rendering.

Compatibility: this remains compatible with 0.7.x, and 0.8.x is still
expected to break compatibility.


## Release 0.7.5 (20-Apr-2016)

* The CLI tools now use the Twisted-based library exclusively.
* The blocking-flavor "Transit" library has been removed. Transit is the
  bulk-transfer protocol used by send-file/send-directory. Upcoming protocol
  improvements (performance and connectivity) proved too difficult to
  implement in a blocking fashion, so for now if you want Transit, use
  Twisted.
* The Twisted-flavor "Wormhole" library now uses WebSockets to connect,
  rather than HTTP. The blocking-flavor library continues to use HTTP.
  "Wormhole" is the one-message-at-a-time relay-based protocol, and is
  used to set up Transit for the send-file and send-directory modes of
  the CLI tool.
* Twisted-flavor input_code() now does readline-based code entry, with
  tab completion.
* The package now installs two executables: "wormhole" (for send and
  receive), and "wormhole-server" (to start and manage the relay
  servers). These may be re-merged in a future release.

Compatibility:

* This release remains compatible with the previous ones. The next major
  release (0.8.x) will probably break compatibility.

Packaging:

* magic-wormhole now depends upon "Twisted" and "autobahn" (for WebSockets).
  Autobahn pulls in txaio, but we don't support it yet (a future version of
  magic-wormhole might).
* To work around a bug in autobahn, we also (temporarily) depend upon
  "pytrie". This dependency will be removed when the next autobahn release is
  available.


## Release 0.7.0 (28-Mar-2016)

* `wormhole send DIRNAME/` used to deal very badly with the trailing slash
  (sending a directory with an empty name). This is now fixed.
* Preliminary Tor support was added. Install `magic-wormhole[tor]`, make sure
  you have a Tor executable on your $PATH, and run `wormhole --tor send`.
  This will launch a new Tor process. Do not use this in anger/fear until it
  has been tested more carefully. This feature is likely to be unstable for a
  while, and lacks tests.
* The relay now prunes unused channels properly.
* Added --dump-timing= to record timeline of events, for debugging and
  performance improvements. You can combine timing data from both sides to
  see where the delays are happening. The server now returns timestamps in
  its responses, to measure round-trip delays. A web-based visualization tool
  was added in `misc/dump-timing.py`.
* twisted.transit was not properly handling multiple records received in a
  single chunk. Some producer/consumer helper methods were added. You can now
  run e.g. `wormhole --twisted send` to force the use of the Twisted
  implementation.
* The Twisted wormhole now uses a persistent connection for all relay
  messages, which should be slightly faster.
* Add `--no-listen` to prevent Transit from listening for inbound connections
  (or advertising any addresses): this is only useful for testing.
* The tests now collect code coverage information, and upload them to
  https://codecov.io/github/warner/magic-wormhole?ref=master .

## Release 0.6.3 (29-Feb-2016)

Mostly internal changes:

* twisted.transit was added, so Twisted-based applications can use it now.
  This includes Producer/Consumer -based flow control. The Transit protocol
  and API are documented in docs/transit.md .
* The transit relay server can blur filesizes, rounding them to some
  roughly-logarithmic interval.
* Use --relay-helper="" to disable use of the transit relay entirely,
  limiting the file transfer to direct connections.
* The new --hide-progress option disables the progress bar.
* Made some windows-compatibility fixes, but all tests do not yet pass.

## Release 0.6.2 (12-Jan-2016)

* the server can now "blur" usage information: this turns off HTTP logging,
  and rounds timestamps to coarse intervals
* `wormhole server usage` now shows Transit usage too, not just Rendezvous

## Release 0.6.1 (03-Dec-2015)

* `wormhole` can now send/receive entire directories. They are zipped before
  transport.
* Python 3 is now supported for async (Twisted) library use, requiring at
  least Twisted-15.5.0.
* A bug was fixed which prevented py3-based clients from using the relay
  transit server (not used if the two sides can reach each other directly).
* The `--output-file=` argument was finally implemented, which allows the
  receiver to override the filename that it writes. This may help scripted
  usage.
* Support for Python-2.6 was removed, since the recent Twisted-15.5.0 removed
  it too. It might still work, but is no longer automatically tested.
* The transit relay now implements proper flow control (Producer/Consumer),
  so it won't buffer the entire file when the sender can push data faster
  than the receiver can accept it. The sender should now throttle down to the
  receiver's maximum rate.

## Release 0.6.0 (23-Nov-2015)

* Add key-confirmation message so "wormhole send" doesn't hang when the
  receiver mistypes the code.
* Fix `wormhole send --text -` to read the text message from stdin. `wormhole
  receive >outfile` works, but currently appends an extra newline, which may
  be removed in a future release.
* Arrange for 0.4.0 senders to print an error message when connecting to a
  current (0.5.0) server, instead of an ugly stack trace. Unfortunately 0.4.0
  receivers still display the traceback, since they don't check the welcome
  message before using a missing API. 0.5.0 and 0.6.0 will do better.
* Improve channel deallocation upon error.
* Inform the server of our "mood" when the connection closes, so it can track
  the rate of successful/unsuccessful transfers. The server DB now stores a
  summary of each transfer (waiting time and reported outcome).
* Rename (and deprecate) one server API (the non-EventSource form of "get"),
  leaving it in place until after the next release. 0.5.0 clients should
  interoperate with both the 0.6.0 server and 0.6.0 clients, but eventually
  they'll stop working.

## Release 0.5.0 (07-Oct-2015)

* Change the CLI to merge send-file with send-text, and receive-file with
  receive-text. Add confirmation before accepting a file.
* Change the remote server API significantly, breaking compatibility with
  0.4.0 peers. Fix EventSource to match W3C spec and real browser behavior.
* Add py3 (3.3, 3.4, 3.5) compatibility for blocking calls (but not Twisted).
* internals
 * Introduce Channel and ChannelManager to factor out the HTTP/EventSource
   technology in use (making room for WebSocket or Tor in the future).
 * Change app-visible API to allow multiple message phases.
 * Change most API arguments from bytes to unicode strings (appid, URLs,
   wormhole code, derive_key purpose string, message phase). Derived keys are
   bytes, of course.
* Add proper unit tests.

## Release 0.4.0 (22-Sep-2015)

This changes the protocol (to a symmetric form), breaking compatibility with
0.3.0 peers. Now both blocking-style and Twisted-style use a symmetric
protocol, and the two sides do not need to figure out (ahead of time) which
one goes first. The internal layout was rearranged, so applications that
import wormhole must be updated.

## Release 0.3.0 (24-Jun-2015)

Add preliminary Twisted support, only for symmetric endpoints (no
initiator/receiver distinction). Lacks code-entry tab-completion. May still
leave timers lingering. Add test suite (only for Twisted, so far).

Use a sqlite database for Relay server state, to survive reboots with less
data loss. Add "--advertise-version=" to "wormhole relay start", to override
the version we recommend to clients.

## Release 0.2.0 (10-Apr-2015)

Initial release: supports blocking/synchronous asymmetric endpoints
(Initiator on one side, Receiver on the other). Codes can be generated by
Initiator, or created externally and passed into both (as long as they start
with digits: NNN-anything).<|MERGE_RESOLUTION|>--- conflicted
+++ resolved
@@ -3,12 +3,9 @@
 ## Upcoming Release
 
 * (add release-notes here when making PRs)
-<<<<<<< HEAD
 * Produce errors for unwanted incoming subprotocols when user code asks (#660 @meejah, @shapr)
-=======
 * Correct types in Dilation subprotocols (#665 @mjoerg)
 * Support Bash < 4.0 completions for MacOS (#524 @meejah @niu541412)
->>>>>>> aad47f78
 
 
 ## Release 0.20.0 (30-Jul-2025)
