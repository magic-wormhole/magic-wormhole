User-visible changes in "magic-wormhole":

## Upcoming Release

* (add release-notes here when making PRs)


## Release 0.18.0 (11-Mar-2025)

* Improve the example to act more like send/receive (#558, @OndrewBot)
* Display a QR code by default for "wormhole send" (#555, @ferada + @meejah)
  This encodes "wormhole-transfer:M-word0-word1" per the spec:
  https://github.com/magic-wormhole/magic-wormhole-protocols/blob/main/uri-scheme.md
* Add sequence diagram
* Support Read the Docs pull-request builds
* Drop support for Python 3.8 (#556)
* Add broken-link checker (#588, https://github.com/Cycloctane)
<<<<<<< HEAD
* Add a "status" feedback API for Dilation (#591, @meejah)
* (add release-notes here when making PRs)
=======
* Preemptively fix Click 8.2 (#584, @cjwatson)
* Basic support for PEP518 (#579, @SnoopJ)
* Add WORMHOLE_ACCEPT_FILE (#570, @haatveit)

>>>>>>> 26429bb3

## Release 0.17.0 (23-Oct-2024)

* Bump magic-wormhole-transit-relay to 0.3.1 for testing, and fix (#543)
* Fix test regression under Twisted 24.10.0 (#553)

## Release 0.16.0 (3-Oct-2024)

* Updated to python-spake2 version 0.9
* Removed more Python2-isms


## Release 0.15.0 (7-Aug-2024)

* Incorporate attrs' zope-interface support (#492, #527, from https://github.com/meejah)
* Add "codespell" to correct spelling (#526, from https://github.com/yarikoptic)
* Fix bash completions (#525, from https://github.com/RobertoD91)
* run tests properly when Noise is not installed (#522, from https://github.com/anarcat)


## Release 0.14.0 (28-Mar-2024)

* Add completion files for bash, zsh and fish (#498)
* Python 3.12 added to CI, versioneer updated (#505)
* Support streaming compression of directories (#503, from https://github.com/pR0Ps/)
* Remove obsolete compatibility code (thanks https://github.com/a-detiste/)
* Add "ecosystem" document


## Release 0.13.0 (10-Aug-2023)

* Python 2.7 support is dropped (#457)
* Python 3.5 and 3.6 are past their EOL date and support is dropped (#448)
* SECURITY: Replace "weird" characters in receiver's display (#476)
* SECURITY: all past binary signatures are now in Git
* Use the HKDF primitive from "cryptography" (#462)
* `wormhole receive` now accepts `--allocate-code` so that a sender can
  use `--code` to send them a file (#450)
* Stream to disk after 10MB on directory receive (#447)
* Handle SSH keys with comments properly (#434)
* Properly parse IPv6 Transit address (#461)

Also of interest to developers in this release are a few changes to the experimental Dilation implementation and description; some documentation cleanups; dropping of dependencies; and some test cleanups.
The Dilation changes properly send `use-version` and split messages over Noise-sized chunks more seamlessly (allowing the specified 4-byte maximum message size at the application layer).

For packagers: PyPI has stopped serving detached signature files.
Going forward, all signatures will be committed to Git (in the signatures/ subdirectory).
All available signatures from PyPI for historic releases have been added here too.

Thanks to the many contributors of bug-fixes, patches, and other help with this
release:

* Jelle van der Waa https://github.com/jelly (#466)
* Matthias Riße https://github.com/matrss (#432, #434)
* meejah https://meejah.ca (#484, #481, #483, #455, #477, #464, #456, #460)
* Perseid https://github.com/Perseid (#476)
* FelisDiligens https://github.com/FelisDiligens (#461)
* Casey Link https://github.com/Ramblurr (#468)
* Kian-Meng Ang https://github.com/kianmeng (#452)
* sitiom https://github.com/sitiom (#436)
* Sagar Howal https://github.com/sagarhowal (#410)
* Adam Sroka https://github.com/adam-sroka (#403, #404)
* vu3rdd https://github.com/vu3rdd (reviews)


## Release 0.12.0 (04-Apr-2020)

* A command like `wormhole send /dev/fd0` can send the contents of the named
  block device (USB stick, SD card, floppy, etc), resulting in a plain file
  on the other side. (#323)
* Change "accept this file?" default answer from no to yes. (#327 #330 #331)
* Actually use tempfile for large directory transfers. This fixes a five-year
  old bug which prevents transfers of directories larger than available RAM
  by finally really building the temporary zipfile on disk. (#379)
* Accept 'wss' for TLS-protected relay connections, which default to port 443
  if no other port is accepted. A future release will change the public relay
  to use TLS. (#144)
* Drop support for python3.4
* Stall `--verify` long enough to send the verifier. This fixes a bug when
  both sides use `--verify`, the receiver uses tab-completion, the sender
  sees the verifier and waits for the user to confirm, but the receiver
  cannot show the verifier (enabling that confirmation) until the sender
  approves the transfer. (#349)

This release also includes an incomplete implementation of the new "Dilation"
API (see ticket #312 for details). In the future this will enable restarting
interrupted transfers, tolerating changes in network address, bidirectional
transfers in a long-running GUI/daemon process, and more. The protocol is not
finalized, nor is it backward compatible with the old "Transit" protocol yet,
so there is no CLI access so far. The code is present and tested to make sure
it doesn't regress and for ease of development, but intrepid folks who want
to try it out will need to write a client first (and be aware that the
protocol may change out from under them). A future release will add
compatibility negotiation with old clients and start using the new protocol.

PRs and tickets addressed in this release: #144 #312 #318 #321 #323 #327 #330
#331 #332 #339 #349 #361 #365 #368 #367 #378 #379.

Thanks to the many contributors of bugs, patches, and other help with this
release:

* Adam Spiers aka @aspiers
* Евгений Протозанов aka @WeirdCarrotMonster
* Edward Betts aka @EdwardBetts
* Jacek Politowski aka @jpolnetpl
* Julian Stecklina aka @blitz
* Jürgen Gmach aka @jugmac00
* Louis Wilson aka @louiswins
* Miro Hrončok aka @hroncok
* Moritz Schlichting aka @morrieinmaas
* Shea Polansky aka @Phyxius
* @sneakypete81


## Release 0.11.2 (13-Nov-2018)

Rerelease to fix the long description on PyPI. Thanks to Marius Gedminas for
tracking down the problem and providing the fix. (#316)


## Release 0.11.1 (13-Nov-2018)

* Fix `python -m wormhole` on py2. (#315)

Thanks to Marius Gedminas, FreddieHo, and Jakub Wilk for patches and bug
reports in this release.


## Release 0.11.0 (16-Oct-2018)

* Python-3.7 compatibility was fixed. (#306)
* Support for Python-3.4 on Windows has been dropped. py3.4 is still
  supported on unix-like operating systems.
* The client version is now sent to the mailbox server for each connection. I
  strive to have the client share as little information as possible, but I
  think this will help me improve the protocol by giving me a better idea of
  client-upgrade adoption rates. (#293)

Packaging changes:

* We removed the Rendezvous Server (now named the "Mailbox Server") out to a
  separate package and repository named `magic-wormhole-mailbox-server`. We
  still import it for tests. Use `pip install magic-wormhole-mailbox-server`
  to run your own server. (#240)
* The code is now formatted to be PEP8 compliant. (#296)
* The Dockerfile was removed: after the Mailbox Server was moved out, I don't
  think it was relevant. (#295)

Thanks to Andreas `Baeumla` Bäuml, Marius `mgedmin` Gedminas, Ofek `ofek`
Lev, Thomas `ThomasWaldmann` Waldmann, and Vasudev `copyninja` Kamath for
patches and bug reports in this release.


## Release 0.10.5 (14-Feb-2018)

* Upgrade to newer python-spake2, to improve startup speed by not computing
  blinding factors for unused parameter sets. On a Raspberry Pi 3, this
  reduces "wormhole --version" time from ~19s to 7s.
* Fix a concurrency bug that could cause a crash if the server responded too
  quickly. (#280)


## Release 0.10.4 (28-Jan-2018)

Minor client changes:

* accept `$WORMHOLE_RELAY_URL` and `$WORMHOLE_TRANSIT_HELPER` environment
  variables, in addition to command-line arguments (#256)
* fix --tor-control-port=, which was completely broken before. If you use
  --tor but not --tor-control-port=, we'll try the default control ports
  before falling back to the default SOCKS port (#252)
* fix more directory-separator pathname problems, especially for
  bash-on-windows (#251)
* change `send` output format to make copy-paste easier (#266, #267)

We also moved the docs to readthedocs
(https://magic-wormhole.readthedocs.io/), rather than pointing folks at the
GitHub rendered markdown files. This should encourage us to write more
instructional text in the future.

Finally, we removed the Transit Relay server code from the `magic-wormhole`
package and repository. It now lives in a separate repository named
`magic-wormhole-transit-relay`, and we only import it for tests. If you'd
like to run a transit relay, you'll want to use `pip install
magic-wormhole-transit-relay`.

Thanks to meejah, Jonathan "jml" Lange, Alex Gaynor, David "dharrigan"
Harrigan, and Jaye "jtdoepke" Doepke, for patches and bug reports in this
release.


## Release 0.10.3 (12-Sep-2017)

Minor client changes:

* `wormhole help` should behave like `wormhole --help` (#61)
* accept unicode pathnames (although bugs likely remain) (#223)
* reject invalid codes (with space, or non-numeric prefix) at entry (#212)
* docs improvements (#225, #249)

Server changes:

* `wormhole-server start` adds `--relay-database-path` and
  `--stats-json-path` (#186)
* accept `--websocket-protocol-option=` (#196, #197)
* increase RLIMIT_NOFILE to allow more simultaneous client connections (#238)
* "crowded" mailboxes now deliver an error to clients, so they should give up
  instead of reconnecting (#211)
* construct relay DB more safely (#189)

In addition, the snapcraft packaging was updated (#202), and `setup.py` now
properly marks the dependency on `attrs` (#248).

Thanks to cclauss, Buckaroo9, JP Calderone, Pablo Oliveira, Leo Arias, Johan
Lindskogen, lanzelot1989, CottonEaster, Chandan Rai, Jaakko Luttinen, Alex
Gaynor, and Quentin Hibon for patches and bug reports fixed in this release.


## Release 0.10.2 (26-Jun-2017)

WebSocket connection errors are now reported properly. Previous versions
crashed with an unhelpful `automat._core.NoTransition` exception when
the TCP connection was established but WebSocket negotiation could not
complete (e.g. the URL path was incorrect and the server reported a 404,
or we connected to an SMTP or other non-HTTP server). (#180)

The unit test suite should now pass: a CLI-version advertisement issue
caused the 0.10.1 release tests to fail.

Thanks to Fabien "fdev31" Devaux for bug reports addressed in this
release.


## Release 0.10.1 (26-Jun-2017)

Server-only: the rendezvous server no longer advertises a CLI version
unless specifically requested (by passing --advertise-version= to
`wormhole-server start`). The public server no longer does this, so e.g.
0.10.0 clients will not emit a warning about the server recommending the
0.9.2 release. This feature was useful when the only way to use
magic-wormhole was to install the CLI tool with pip, however now that
0.9.1 is in debian Stretch (and we hope to maintain compatibility with
it), the nag-you-to-upgrade messages probably do more harm than good.
(#179)

No user-visible client-side changes.

Thanks to ilovezfs and JP Calderone for bug reports addressed in this
release.


## Release 0.10.0 (24-Jun-2017)

The client-side code was completely rewritten, with proper Automat state
machines. The only immediately user-visible consequence is that
restarting the rendezvous server no longer terminates all waiting
clients, so server upgrades won't be quite so traumatic. In the future,
this will also support "Journaled Mode" (see docs/journal.md for
details). (#42, #68)

The programmatic API has changed (see docs/api.md). Stability is not
promised until we reach 1.0, but this should be close, at least for the
non-Transit portions.

`wormhole send DIRECTORY` can now handle larger (>2GB) directories.
However the entire zipfile is built in-RAM before transmission, so the
maximum size is still limited by available memory (follow #58 for
progress on fixing this). (#138)

`wormhole rx --output-file=` for a pre-existing file will now overwrite
the file (noisily), instead of terminating with an error. (#73)

We now test on py3.6. Support for py3.3 was dropped. Magic-wormhole
should now work on NetBSD. (#158)

Added a Dockerfile to build a rendezvous/transit-relay server. (#149)

`wormhole-server --disallow-list` instructs the rendezvous server to not
honor "list nameplates" requests, effectively disabling tab-completion
of the initial numeric portion of the wormhole code, but also making DoS
attacks slightly easier to detect. (#53, #150)

`wormhole send --ignore-unsendable-files` will skip things that cannot
be sent (mostly dangling symlinks and files for which you do not have
read permission, but possibly also unix-domain sockets, device nodes,
and pipes). (#112, #161)

`txtorcon` is now required by default, so the `magic-wormhole[tor]`
"extra" was removed, and a simple `pip install magic-wormhole` should
provide tor-based transport as long as Tor itself is available. Also,
Tor works on py3 now. (#136, #174)

`python -m wormhole` is an alternative way to run the CLI tool. (#159)

`wormhole send` might handle non-ascii (unicode) filenames better now.
(#157)

Thanks to Alex Gaynor, Atul Varma, dkg, JP Calderone, Kenneth Reitz,
Kurt Rose, maxalbert, meejah, midnightmagic, Robert Foss, Shannon
Mulloy, and Shirley Kotian, for patches and bug reports in this release
cycle. A special thanks to Glyph, Mark Williams, and the whole
#twisted crew at PyCon for help with the transition to Automat.


## Release 0.9.2 (16-Jan-2017)

Tor support was rewritten. `wormhole send`, `wormhole receive`,
`wormhole ssh invite`, and `wormhole ssh accept` all now accept three
Tor-related arguments:

* `--tor`: use Tor for all connections, and hide all IP addresses
* `--launch-tor`: launch a new Tor process instead of using an existing
  one
* `--tor-control-port=`: use a specific control port, instead of using
  the default

If Tor is already running on your system (either as an OS-installed
package, or because the
[TorBrowser](https://www.torproject.org/projects/torbrowser.html)
application is running), simply adding `--tor` should be sufficient. If
Tor is installed but not running, you may need to use both, e.g.
`wormhole send --tor --launch-tor`. See docs/tor.md for more details.
Note that Tor support must be requested at install time (with `pip
install magic-wormhole[tor]`), and only works on python2.7 (not py3).
(#64, #97)

The relay and transit URLs were changed to point at the project's
official domain name (magic-wormhole.io). The servers themselves are
identical (only the domain name changed, not the IP address), so this
release is fully compatible with previous releases.

A packaging file for "snapcraft.io" is now included. (#131)

`wormhole receive` now reminds you that tab-completion is available, if
you didn't use the Tab key while entering the code. (#15)

`wormhole receive` should work on cygwin now (a problem with the
readline-completion library caused a failure on previous releases).
(#111)

Thanks to Atul Varma, Leo Arias, Daniel Kahn Gillmor, Christopher Wood,
Kostin Anagnostopoulos, Martin Falatic, and Joey Hess for patches and
bug reports in this cycle.


## Release 0.9.1 (01-Jan-2017)

The `wormhole` client's `--transit-helper=` argument can now include a
"relay priority" via a numerical `priority=` field, e.g.
`--transit-helper tcp:example.org:12345:priority=2.5`. Clients exchange
transit relay suggestions, then try to use the highest-priority relay
first, falling back to others after a few seconds if necessary. Direct
connections are always preferred to a relay. Clients running 0.9.0 or
earlier will ignore priorities, and unmarked relay arguments have an
implicit priority of 0. (#103)

Other changes:

* clients now tolerate duplicate peer messages: in the future, this will
  help clients recover from intermittent rendezvous connections (#121)
* rendezvous server: ensure release() and close() are idempotent (from
  different connections), also for lost-connection recovery (#118)
* transit server: respect --blur-usage= by not logging connections
* README: note py3.6 compatibility

Thanks to xloem, kneufeld, and meejah for their help this cycle.


## Release 0.9.0 (24-Dec-2016)

This release fixes an important "Transit Relay" bug that would have
prevented future versions from using non-default relay servers. It is
now easier to run `wormhole` as a subprocess beneath some other program
(the long term goal is to provide a nice API, but even with one, there
will be programs written in languages without Wormhole bindings that may
find it most convenient to use a subprocess).

* fix `--transit-helper=`: Older versions had a bug that broke
  file/directory transfers when the two sides offered different
  transit-relay servers. This was fixed by deduplicating relay hints and
  adding a new kind of relay handshake. Clients running 0.9.0 or higher
  now require a transit-relay server running 0.9.0 or higher. (#115)
* `wormhole receive`: reject transfers when the target does not appear
  to have enough space (not available on windows) (#91)
* CLI: emit pacifier message when key-verification is slow (#29)
* add `--appid=` so wrapping scripts can use a distinct value (#113)
* `wormhole send`: flush output after displaying code, for use in
  scripts (#108)
* CLI: print progress messages to stderr, not stdout (#99)
* add basic man(1) pages (#69)

Many thanks to patch submitters for this release: Joey Hess, Jared
Anderson, Antoine Beaupré, and to everyone testing and filing issues on
Github.


## Release 0.8.2 (08-Dec-2016)

* CLI: add new "wormhole ssh invite" and "wormhole ssh accept" commands, to
  facilitate appending your `~/.ssh/id_*.pub` key into a
  suitably-permissioned remote `~/.ssh/authorized_keys` file. These commands
  are experimental: the syntax might be changed in the future, or they might
  be removed altogether.
* CLI: "wormhole recv" and "wormhole recieve" are now accepted as aliases for
  "wormhole receive", to help bad spelers :)
* CLI: improve display of abbreviated file sizes
* CLI: don't print traceback upon "normal" errors
* CLI: when target file already exists, don't reveal that fact to the sender,
  just say "transfer rejected"
* magic-wormhole now depends upon `Twisted[tls]`, which will cause pyOpenSSL
  and the `cryptography` package to be installed. This should prevent a
  warning about the "service_identity" module not being available.
* other smaller internal changes

Thanks to everyone who submitted patches in this release cycle: anarcat,
Ofekmeister, Tom Lowenthal, meejah, dreid, and dkg. And thanks to the many
bug reporters on Github!


## Release 0.8.1 (27-Jul-2016)

This release contains mostly minor changes.

The most noticeable is that long-lived wormholes should be more reliable now.
Previously, if you run `wormhole send` but your peer doesn't run their
`receive` for several hours, a NAT/firewall box on either side could stop
forwarding traffic for the idle connection (without sending a FIN or RST to
properly close the socket), causing both sides to hang forever and never
actually connect. Now both sides send periodic keep-alive messages to prevent
this.

In addition, by switching to "Click" for argument parsing, we now have short
command aliases: `wormhole tx` does the same thing as `wormhole send`, and
`wormhole rx` is an easier-to-spell equivalent of `wormhole receive`.

Other changes:

* CLI: move most arguments to be attached to the subcommand (new: `wormhole
  send --verify`) rather than on the "wormhole" command (old: `wormhole
  --verify send`). Four arguments remain on the "wormhole" command:
  `--relay-url=`, `--transit-helper=`, `--dump-timing=`, and `--version`.
* docs: add links to PyCon2016 presentation
* reject wormhole-codes with spaces with a better error message
* magic-wormhole ought to work on windows now
* code-input tab-completion should work on stock OS-X python (with libedit)
* sending a directory should restore file permissions correctly
* server changes:
  * expire channels after two hours, not 3 days
  * prune channels more accurately
  * improve munin plugins for server monitoring

Many thanks to the folks who contributed to this release, during the PyCon
sprints and afterwards: higs4281, laharah, Chris Wolfe, meejah, wsanchez,
Kurt Neufeld, and Francois Marier.


## Release 0.8.0 (28-May-2016)

This release is completely incompatible with the previous 0.7.6 release.
Clients using 0.7.6 or earlier will not even notice clients using 0.8.0
or later.

* Overhaul client-server websocket protocol, client-client PAKE
  messages, per-message encryption-key derivation, relay-server database
  schema, SPAKE2 key-derivation, and public relay URLs. Add version
  fields and unknown-message tolerance to most protocol steps.
* Hopefully this will provide forward-compatibility with future protocol
  changes. I have several on my list, and the version fields should make
  it possible to add these without a flag day (at worst a "flag month").
* User-visible changes are minimal, although some operations should be
  faster because we no longer need to wait for ACKs before proceeding.
* API changes: `.send_data()/.get_data()` became `.send()/.get()`,
  neither takes a phase= argument (the Wormhole is now a record pipe)
  `.get_verifier()` became `.verify()` (and waits to receive the
  key-confirmation message before firing its Deferred), wormholes are
  constructed with a function call instead of a class constructor,
  `close()` always waits for server ack of outbound messages. Note that
  the API remains unstable until 1.0.0 .
* misc/munin/ contains plugins for relay server operators


## Release 0.7.6 (08-May-2016)

* Switch to "tqdm" for nicer CLI progress bars.
* Fail better when input-code is interrupted (prompt user to hit Return,
  rather than hanging forever)
* Close channel upon error more reliably.
* Explain WrongPasswordError better.
* (internal): improve --dump-timing instrumentation and rendering.

Compatibility: this remains compatible with 0.7.x, and 0.8.x is still
expected to break compatibility.


## Release 0.7.5 (20-Apr-2016)

* The CLI tools now use the Twisted-based library exclusively.
* The blocking-flavor "Transit" library has been removed. Transit is the
  bulk-transfer protocol used by send-file/send-directory. Upcoming protocol
  improvements (performance and connectivity) proved too difficult to
  implement in a blocking fashion, so for now if you want Transit, use
  Twisted.
* The Twisted-flavor "Wormhole" library now uses WebSockets to connect,
  rather than HTTP. The blocking-flavor library continues to use HTTP.
  "Wormhole" is the one-message-at-a-time relay-based protocol, and is
  used to set up Transit for the send-file and send-directory modes of
  the CLI tool.
* Twisted-flavor input_code() now does readline-based code entry, with
  tab completion.
* The package now installs two executables: "wormhole" (for send and
  receive), and "wormhole-server" (to start and manage the relay
  servers). These may be re-merged in a future release.

Compatibility:

* This release remains compatible with the previous ones. The next major
  release (0.8.x) will probably break compatibility.

Packaging:

* magic-wormhole now depends upon "Twisted" and "autobahn" (for WebSockets).
  Autobahn pulls in txaio, but we don't support it yet (a future version of
  magic-wormhole might).
* To work around a bug in autobahn, we also (temporarily) depend upon
  "pytrie". This dependency will be removed when the next autobahn release is
  available.


## Release 0.7.0 (28-Mar-2016)

* `wormhole send DIRNAME/` used to deal very badly with the trailing slash
  (sending a directory with an empty name). This is now fixed.
* Preliminary Tor support was added. Install `magic-wormhole[tor]`, make sure
  you have a Tor executable on your $PATH, and run `wormhole --tor send`.
  This will launch a new Tor process. Do not use this in anger/fear until it
  has been tested more carefully. This feature is likely to be unstable for a
  while, and lacks tests.
* The relay now prunes unused channels properly.
* Added --dump-timing= to record timeline of events, for debugging and
  performance improvements. You can combine timing data from both sides to
  see where the delays are happening. The server now returns timestamps in
  its responses, to measure round-trip delays. A web-based visualization tool
  was added in `misc/dump-timing.py`.
* twisted.transit was not properly handling multiple records received in a
  single chunk. Some producer/consumer helper methods were added. You can now
  run e.g. `wormhole --twisted send` to force the use of the Twisted
  implementation.
* The Twisted wormhole now uses a persistent connection for all relay
  messages, which should be slightly faster.
* Add `--no-listen` to prevent Transit from listening for inbound connections
  (or advertising any addresses): this is only useful for testing.
* The tests now collect code coverage information, and upload them to
  https://codecov.io/github/warner/magic-wormhole?ref=master .

## Release 0.6.3 (29-Feb-2016)

Mostly internal changes:

* twisted.transit was added, so Twisted-based applications can use it now.
  This includes Producer/Consumer -based flow control. The Transit protocol
  and API are documented in docs/transit.md .
* The transit relay server can blur filesizes, rounding them to some
  roughly-logarithmic interval.
* Use --relay-helper="" to disable use of the transit relay entirely,
  limiting the file transfer to direct connections.
* The new --hide-progress option disables the progress bar.
* Made some windows-compatibility fixes, but all tests do not yet pass.

## Release 0.6.2 (12-Jan-2016)

* the server can now "blur" usage information: this turns off HTTP logging,
  and rounds timestamps to coarse intervals
* `wormhole server usage` now shows Transit usage too, not just Rendezvous

## Release 0.6.1 (03-Dec-2015)

* `wormhole` can now send/receive entire directories. They are zipped before
  transport.
* Python 3 is now supported for async (Twisted) library use, requiring at
  least Twisted-15.5.0.
* A bug was fixed which prevented py3-based clients from using the relay
  transit server (not used if the two sides can reach each other directly).
* The `--output-file=` argument was finally implemented, which allows the
  receiver to override the filename that it writes. This may help scripted
  usage.
* Support for Python-2.6 was removed, since the recent Twisted-15.5.0 removed
  it too. It might still work, but is no longer automatically tested.
* The transit relay now implements proper flow control (Producer/Consumer),
  so it won't buffer the entire file when the sender can push data faster
  than the receiver can accept it. The sender should now throttle down to the
  receiver's maximum rate.

## Release 0.6.0 (23-Nov-2015)

* Add key-confirmation message so "wormhole send" doesn't hang when the
  receiver mistypes the code.
* Fix `wormhole send --text -` to read the text message from stdin. `wormhole
  receive >outfile` works, but currently appends an extra newline, which may
  be removed in a future release.
* Arrange for 0.4.0 senders to print an error message when connecting to a
  current (0.5.0) server, instead of an ugly stack trace. Unfortunately 0.4.0
  receivers still display the traceback, since they don't check the welcome
  message before using a missing API. 0.5.0 and 0.6.0 will do better.
* Improve channel deallocation upon error.
* Inform the server of our "mood" when the connection closes, so it can track
  the rate of successful/unsuccessful transfers. The server DB now stores a
  summary of each transfer (waiting time and reported outcome).
* Rename (and deprecate) one server API (the non-EventSource form of "get"),
  leaving it in place until after the next release. 0.5.0 clients should
  interoperate with both the 0.6.0 server and 0.6.0 clients, but eventually
  they'll stop working.

## Release 0.5.0 (07-Oct-2015)

* Change the CLI to merge send-file with send-text, and receive-file with
  receive-text. Add confirmation before accepting a file.
* Change the remote server API significantly, breaking compatibility with
  0.4.0 peers. Fix EventSource to match W3C spec and real browser behavior.
* Add py3 (3.3, 3.4, 3.5) compatibility for blocking calls (but not Twisted).
* internals
 * Introduce Channel and ChannelManager to factor out the HTTP/EventSource
   technology in use (making room for WebSocket or Tor in the future).
 * Change app-visible API to allow multiple message phases.
 * Change most API arguments from bytes to unicode strings (appid, URLs,
   wormhole code, derive_key purpose string, message phase). Derived keys are
   bytes, of course.
* Add proper unit tests.

## Release 0.4.0 (22-Sep-2015)

This changes the protocol (to a symmetric form), breaking compatibility with
0.3.0 peers. Now both blocking-style and Twisted-style use a symmetric
protocol, and the two sides do not need to figure out (ahead of time) which
one goes first. The internal layout was rearranged, so applications that
import wormhole must be updated.

## Release 0.3.0 (24-Jun-2015)

Add preliminary Twisted support, only for symmetric endpoints (no
initiator/receiver distinction). Lacks code-entry tab-completion. May still
leave timers lingering. Add test suite (only for Twisted, so far).

Use a sqlite database for Relay server state, to survive reboots with less
data loss. Add "--advertise-version=" to "wormhole relay start", to override
the version we recommend to clients.

## Release 0.2.0 (10-Apr-2015)

Initial release: supports blocking/synchronous asymmetric endpoints
(Initiator on one side, Receiver on the other). Codes can be generated by
Initiator, or created externally and passed into both (as long as they start
with digits: NNN-anything).<|MERGE_RESOLUTION|>--- conflicted
+++ resolved
@@ -2,6 +2,7 @@
 
 ## Upcoming Release
 
+* Add a "status" feedback API for Dilation (#591, @meejah)
 * (add release-notes here when making PRs)
 
 
@@ -15,15 +16,10 @@
 * Support Read the Docs pull-request builds
 * Drop support for Python 3.8 (#556)
 * Add broken-link checker (#588, https://github.com/Cycloctane)
-<<<<<<< HEAD
-* Add a "status" feedback API for Dilation (#591, @meejah)
-* (add release-notes here when making PRs)
-=======
 * Preemptively fix Click 8.2 (#584, @cjwatson)
 * Basic support for PEP518 (#579, @SnoopJ)
 * Add WORMHOLE_ACCEPT_FILE (#570, @haatveit)
 
->>>>>>> 26429bb3
 
 ## Release 0.17.0 (23-Oct-2024)
 
