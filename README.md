# Magic Wormhole
[![Build Status](https://travis-ci.org/warner/magic-wormhole.svg?branch=master)](https://travis-ci.org/warner/magic-wormhole)
[![codecov.io](https://codecov.io/github/warner/magic-wormhole/coverage.svg?branch=master)](https://codecov.io/github/warner/magic-wormhole?branch=master)

Get things from one computer to another, safely.

This package provides a library and a command-line tool named `wormhole`,
which makes it possible to get arbitrary-sized files and directories
(or short pieces of text) from one computer to another. The two endpoints are
identified by using identical "wormhole codes": in general, the sending
machine generates and displays the code, which must then be typed into the
receiving machine.

The codes are short and human-pronounceable, using a phonetically-distinct
wordlist. The receiving side offers tab-completion on the codewords, so
usually only a few characters must be typed. Wormhole codes are single-use
and do not need to be memorized.

* PyCon 2016 presentation: [Slides](http://www.lothar.com/~warner/MagicWormhole-PyCon2016.pdf), [Video](https://youtu.be/oFrTqQw0_3c)

## Example

Sender:

```
% wormhole send README.md
Sending 7924 byte file named 'README.md'
On the other computer, please run: wormhole receive
Wormhole code is: 7-crossover-clockwork
 
Sending (<-10.0.1.43:58988)..
100%|=========================| 7.92K/7.92K [00:00<00:00, 6.02MB/s]
File sent.. waiting for confirmation
Confirmation received. Transfer complete.
```

Receiver:

```
% wormhole receive
Enter receive wormhole code: 7-crossover-clockwork
Receiving file (7924 bytes) into: README.md
ok? (y/n): y
Receiving (->tcp:10.0.1.43:58986)..
100%|===========================| 7.92K/7.92K [00:00<00:00, 120KB/s]
Received file written to README.md
```


## Installation

```$ pip install magic-wormhole```

<<<<<<< HEAD
=======
Or on macOS with `homebrew`: `$ brew install magic-wormhole`

Or on Debian 9 and Ubuntu 17.04+ with `apt`:
```$ sudo apt install magic-wormhole```

On previous versions of the Debian/Ubuntu systems, or if you want to install
the latest version, you may first need `apt-get install python-pip
build-essential python-dev libffi-dev libssl-dev` before running `pip`. On
Fedora it's `dnf install python-pip python-devel libffi-devel openssl-devel
gcc-c++ libtool redhat-rpm-config`. On OS-X, you may need to install `pip`
and run `xcode-select --install` to get GCC. On Windows, python2 may work
better than python3. On older systems, `pip install --upgrade pip` may be
necessary to get a version that can compile all the dependencies.
>>>>>>> faf41ca7

### OS X

On OS X, you may need to install `pip` and
run `$ xcode-select --install` to get GCC. 

Or with `homebrew`:

`$ brew install magic-wormhole`

### Linux
On Debian/Ubuntu systems, you may first need:

`$ apt-get install python-pip build-essential python-dev libffi-dev libssl-dev`. 

On Fedora:

`$ dnf install python-pip python-devel libffi-devel openssl-devel gcc-c++
libtool redhat-rpm-config`.

Note: If you get errors like `fatal error: sodium.h: No such file or directory` on
Linux, either use `SODIUM_INSTALL=bundled pip install magic-wormhole`, or try
installing the `libsodium-dev` / `libsodium-devel` package. These work around
a bug in pynacl which gets confused when the libsodium runtime is installed
(e.g. `libsodium13`) but not the development package.

### Windows

On Windows, python2 may work
better than python3. On older systems, `$ pip install --upgrade pip` may
be necessary to get a version that can compile all the dependencies.


Developers can clone the source tree and run `tox` to run the unit tests on
all supported (and installed) versions of python: 2.7, 3.4, 3.5, and 3.6.

## Motivation

* Moving a file to a friend's machine, when the humans can speak to each
  other (directly) but the computers cannot
* Delivering a properly-random password to a new user via the phone
* Supplying an SSH public key for future login use

Copying files onto a USB stick requires physical proximity, and is
uncomfortable for transferring long-term secrets because flash memory is hard
to erase. Copying files with ssh/scp is fine, but requires previous
arrangements and an account on the target machine, and how do you bootstrap
the account? Copying files through email first requires transcribing an email
address in the opposite direction, and is even worse for secrets, because
email is unencrypted. Copying files through encrypted email requires
bootstrapping a GPG key as well as an email address. Copying files through
Dropbox is not secure against the Dropbox server and results in a large URL
that must be transcribed. Using a URL shortener adds an extra step, reveals
the full URL to the shortening service, and leaves a short URL that can be
guessed by outsiders.

Many common use cases start with a human-mediated communication channel, such
as IRC, IM, email, a phone call, or a face-to-face conversation. Some of
these are basically secret, or are "secret enough" to last until the code is
delivered and used. If this does not feel strong enough, users can turn on
additional verification that doesn't depend upon the secrecy of the channel.

The notion of a "magic wormhole" comes from the image of two distant wizards
speaking the same enchanted phrase at the same time, and causing a mystical
connection to pop into existence between them. The wizards then throw books
into the wormhole and they fall out the other side. Transferring files
securely should be that easy.

## Design

The `wormhole` tool uses PAKE "Password-Authenticated Key Exchange", a family
of cryptographic algorithms that uses a short low-entropy password to
establish a strong high-entropy shared key. This key can then be used to
encrypt data. `wormhole` uses the SPAKE2 algorithm, due to Abdalla and
Pointcheval[1].

PAKE effectively trades off interaction against offline attacks. The only way
for a network attacker to learn the shared key is to perform a
man-in-the-middle attack during the initial connection attempt, and to
correctly guess the code being used by both sides. Their chance of doing this
is inversely proportional to the entropy of the wormhole code. The default is
to use a 16-bit code (use --code-length= to change this), so for each use of
the tool, an attacker gets a 1-in-65536 chance of success. As such, users can
expect to see many error messages before the attacker has a reasonable chance
of success.

## Timing

The program does not have any built-in timeouts, however it is expected that
both clients will be run within an hour or so of each other. This makes the
tool most useful for people who are having a real-time conversation already,
and want to graduate to a secure connection. Both clients must be left
running until the transfer has finished.

## Relays

The wormhole library requires a "Rendezvous Server": a simple WebSocket-based
relay that delivers messages from one client to another. This allows the
wormhole codes to omit IP addresses and port numbers. The URL of a public
server is baked into the library for use as a default, and will be freely
available until volume or abuse makes it infeasible to support. Applications
which desire more reliability can easily run their own relay and configure
their clients to use it instead. Code for the Rendezvous Server is included
in the library.

The file-transfer commands also use a "Transit Relay", which is another
simple server that glues together two inbound TCP connections and transfers
data on each to the other. The `wormhole send` file mode shares the IP
addresses of each client with the other (inside the encrypted message), and
both clients first attempt to connect directly. If this fails, they fall back
to using the transit relay. As before, the host/port of a public server is
baked into the library, and should be sufficient to handle moderate traffic.

The protocol includes provisions to deliver notices and error messages to
clients: if either relay must be shut down, these channels will be used to
provide information about alternatives.

## CLI tool

* `wormhole send [args] --text TEXT`
* `wormhole send [args] FILENAME`
* `wormhole send [args] DIRNAME`
* `wormhole receive [args]`

Both commands accept additional arguments to influence their behavior:

* `--code-length WORDS`: use more or fewer than 2 words for the code
* `--verify` : print (and ask user to compare) extra verification string

## Library

The `wormhole` module makes it possible for other applications to use these
code-protected channels. This includes Twisted support, and (in the future)
will include blocking/synchronous support too. See docs/api.md for details.

The file-transfer tools use a second module named `wormhole.transit`, which
provides an encrypted record-pipe. It knows how to use the Transit Relay as
well as direct connections, and attempts them all in parallel.
`TransitSender` and `TransitReceiver` are distinct, although once the
connection is established, data can flow in either direction. All data is
encrypted (using nacl/libsodium "secretbox") using a key derived from the
PAKE phase. See `src/wormhole/cli/cmd_send.py` for examples.

## Development

To set up Magic Wormhole for development, you will first need to
install [virtualenv][].

Once you've done that, `cd` into the root of the repository and run:

```
virtualenv venv
source venv/bin/activate
pip install --upgrade pip setuptools
```

Now your virtualenv has been activated. You'll want to re-run
`source venv/bin/activate` for every new terminal session you open.

To install Magic Wormhole and its development dependencies into your
virtualenv, run:

```
pip install -e .[dev]
```

### Running Tests

Within your virtualenv, the command-line program `trial` will
run the test suite:

```
trial wormhole
```

This tests the entire `wormhole` package. If you want to run
only the tests for a specific module, or even just a specific test,
you can specify it instead via Python's standard dotted
import notation, e.g.:

```
trial wormhole.test.test_cli.PregeneratedCode.test_file_tor
```

### Troubleshooting

Every so often, you might get a traceback with the following
kind of error:

```
pkg_resources.DistributionNotFound: The 'magic-wormhole==0.9.1-268.g66e0d86.dirty' distribution was not found and is required by the application
```

If this happens, run `pip install -e .[dev]` again.

[virtualenv]: http://python-guide-pt-br.readthedocs.io/en/latest/dev/virtualenvs/

### Other

Relevant [xkcd|https://xkcd.com/949/] :-)

## License, Compatibility

This library is released under the MIT license, see LICENSE for details.

This library is compatible with python2.7, 3.4, 3.5, and 3.6 . It is
probably compatible with py2.6, but the latest Twisted (>=15.5.0) is
not.


<!-- footnotes -->

[1]: http://www.di.ens.fr/~pointche/Documents/Papers/2005_rsa.pdf "RSA 2005"<|MERGE_RESOLUTION|>--- conflicted
+++ resolved
@@ -51,22 +51,6 @@
 
 ```$ pip install magic-wormhole```
 
-<<<<<<< HEAD
-=======
-Or on macOS with `homebrew`: `$ brew install magic-wormhole`
-
-Or on Debian 9 and Ubuntu 17.04+ with `apt`:
-```$ sudo apt install magic-wormhole```
-
-On previous versions of the Debian/Ubuntu systems, or if you want to install
-the latest version, you may first need `apt-get install python-pip
-build-essential python-dev libffi-dev libssl-dev` before running `pip`. On
-Fedora it's `dnf install python-pip python-devel libffi-devel openssl-devel
-gcc-c++ libtool redhat-rpm-config`. On OS-X, you may need to install `pip`
-and run `xcode-select --install` to get GCC. On Windows, python2 may work
-better than python3. On older systems, `pip install --upgrade pip` may be
-necessary to get a version that can compile all the dependencies.
->>>>>>> faf41ca7
 
 ### OS X
 
@@ -78,7 +62,13 @@
 `$ brew install magic-wormhole`
 
 ### Linux
-On Debian/Ubuntu systems, you may first need:
+
+On Debian 9 and Ubuntu 17.04+ with `apt`:
+
+```$ sudo apt install magic-wormhole```
+
+On previous versions of the Debian/Ubuntu systems, or if you want to install
+the latest version, you may first need:
 
 `$ apt-get install python-pip build-essential python-dev libffi-dev libssl-dev`. 
 
