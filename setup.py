--- conflicted
+++ resolved
@@ -62,12 +62,6 @@
       ],
       extras_require={
           ':sys_platform=="win32"': ["pywin32"],
-<<<<<<< HEAD
-          "dev": ["tox", "pyflakes",
-                  "magic-wormhole-transit-relay==0.3.1",
-                  "magic-wormhole-mailbox-server==0.3.1"],
-          "dilate": ["noiseprotocol", "msgpack"],
-=======
           "dev": [
               "tox",
               "pyflakes",
@@ -76,8 +70,7 @@
               "pytest",
               "pytest_twisted",
           ],
-          "dilate": ["noiseprotocol"],
->>>>>>> aad47f78
+          "dilate": ["noiseprotocol", "msgpack"],
           "build": ["twine", "dulwich", "readme_renderer", "gpg", "wheel"],
       },
       test_suite="wormhole.test",
