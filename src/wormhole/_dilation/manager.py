--- conflicted
+++ resolved
@@ -127,7 +127,7 @@
 # * if follower calls w.dilate() but not leader, follower waits forever
 #   in "want", leader waits forever in "wanted"
 
-<<<<<<< HEAD
+
 def _find_shared_versions(my_versions, their_versions): # -> Option[list]:
     """
     """
@@ -147,7 +147,7 @@
     # dilation_version is the best mutually-compatible version we have
     # with the peer, or None if we have nothing in common
     return best_version
-=======
+
 
 @attrs(eq=False)
 class TrafficTimer(object):
@@ -261,7 +261,6 @@
         enter=no_connection,
         outputs=[]
     )
->>>>>>> 6185b286
 
 
 @attrs(eq=False)
@@ -273,11 +272,8 @@
     _reactor = attrib(repr=False)
     _eventual_queue = attrib(repr=False)
     _cooperator = attrib(repr=False)
-<<<<<<< HEAD
     _acceptable_versions = attrib()
-=======
     _ping_interval = attrib(validator=instance_of(float))
->>>>>>> 6185b286
     # TODO: can this validator work when the parameter is optional?
     _no_listen = attrib(validator=instance_of(bool), default=False)
     _status = attrib(default=None)  # callable([DilationStatus])
@@ -935,13 +931,6 @@
             # build the manager right away, and tell it later when the
             # VERSIONS message arrives, and also when the dilation_key is set
             my_dilation_side = make_side()
-<<<<<<< HEAD
-            m = Manager(self._S, my_dilation_side,
-                        transit_relay_location,
-                        self._reactor, self._eventual_queue,
-                        self._cooperator, self._acceptable_versions,
-                        no_listen)
-=======
             m = Manager(
                 self._S,
                 my_dilation_side,
@@ -949,12 +938,12 @@
                 self._reactor,
                 self._eventual_queue,
                 self._cooperator,
+                self._acceptable_versions,
                 ping_interval or 30.0,
                 no_listen,
                 status_update,
                 initial_mailbox_status=wormhole_status,
             )
->>>>>>> 6185b286
             self._manager = m
             if self._pending_dilation_key is not None:
                 m.got_dilation_key(self._pending_dilation_key)
