import os
from collections import deque
from attr import attrs, attrib, evolve, define, field
from attr.validators import instance_of, optional
from automat import MethodicalMachine
from zope.interface import implementer
from twisted.internet.defer import Deferred, inlineCallbacks
from twisted.python import log, failure
from .._interfaces import IDilator, IDilationManager, ISend, ITerminator
from ..util import dict_to_bytes, bytes_to_dict, bytes_to_hexstr, provides
from ..observer import OneShotObserver
from .._key import derive_key
from .subchannel import (_WormholeAddress,
                         SubchannelConnectorEndpoint,
                         SubchannelDemultiplex,
                         SubchannelListenerEndpoint)
from .connector import Connector
from .._hints import parse_hint
from .roles import LEADER, FOLLOWER
from .connection import KCM, Ping, Pong, Open, Data, Close, Ack
from .inbound import Inbound
from .outbound import Outbound
from .._status import (DilationStatus, WormholeStatus,
                       ConnectedPeer, ConnectingPeer, ReconnectingPeer, StoppedPeer,
                       )


# exported to Wormhole() for inclusion in versions message
# note that these are strings, not numbers, to facilitate
# experimentation or non-standard versions; the _order_ of versions in
# "can-dilate" is important!
# versions shall be named after wizards from the "Earthsea" series by le Guin
DILATION_VERSIONS = ["ged"]


class OldPeerCannotDilateError(Exception):
    pass


class UnknownDilationMessageType(Exception):
    pass


class ReceivedHintsTooEarly(Exception):
    pass


class UnexpectedKCM(Exception):
    pass


class UnknownMessageType(Exception):
    pass


@define
class DilatedWormhole:
    """
    Represents actions available once a wormhole has been successfully dilated.

    New subchannels to the other peer may be established by first
    obtaining an `IStreamClientEndpoint` from the
    `subprotocol_connector_for("subproto-name")` method. Note that
    ``.connect()`` on these endpoints will ``.errback()`` if Dilation
    cannot be established.
    """

    _manager: IDilationManager = field()

    @inlineCallbacks
    def when_dilated(self):
        yield self._manager._main_channel.when_fired()
        return None

    def listener_for(self, subprotocol_name):
        """
        :returns: an IStreamServerEndpoint that may be used to listen for
           the creation of new subchannels with a particular name.

        Once ``.listen()`` is called on the returned endpoint, every
        new subchannel with this name will have ``.buildProtocol()``
        called, that is what you'd expect Twisted to do.

        (Can we errback something here if we entirely failed to dilate?)
        --> probably only if we make this API async?
        """
        return SubchannelListenerEndpoint(
            subprotocol_name,
            self._manager,
        )

    def connector_for(self, subprotocol_name):
        """
        :returns: an IStreamClientEndpoint that may be used to create new
            subchannels using a specific kind of subprotocol

        Once ``.connect()`` is called on the returned endpoint, a new
        subchannel is opened from this peer to the other peer. The
        other peer sees an OPEN and instantiates a listener from the
        Factory it was given during creation of the wormhole.
        """
        return SubchannelConnectorEndpoint(
            subprotocol_name,
            self._manager,
            self._manager._host_addr,
            self._manager._eventual_queue,
        )


@attrs
class Once:
    _errtype = attrib()

    def __attrs_post_init__(self):
        self._called = False

    def __call__(self):
        if self._called:
            raise self._errtype()
        self._called = True


class CanOnlyDilateOnceError(Exception):
    pass


def make_side():
    return bytes_to_hexstr(os.urandom(8))


# new scheme:
# * both sides send PLEASE as soon as they have an unverified key and
#    w.dilate has been called,
# * PLEASE includes a dilation-specific "side" (independent of the "side"
#    used by mailbox messages)
# * higher "side" is Leader, lower is Follower
# * PLEASE includes the selection of a version from the "can-dilate" list of versions, requires overlap
#    "1" is current

# * we start dilation after both w.dilate() and receiving VERSION, putting us
#   in WANTING, then we process all previously-queued inbound DILATE-n
#   messages. When PLEASE arrives, we move to CONNECTING
# * HINTS sent after dilation starts
# * only Leader sends RECONNECT, only Follower sends RECONNECTING. This
#    is the only difference between the two sides, and is not enforced
#    by the protocol (i.e. if the Follower sends RECONNECT to the Leader,
#    the Leader will obey, although TODO how confusing will this get?)
# * upon receiving RECONNECT: drop Connector, start new Connector, send
#   RECONNECTING, start sending HINTS
# * upon sending RECONNECT: go into FLUSHING state and ignore all HINTS until
#   RECONNECTING received. The new Connector can be spun up earlier, and it
#   can send HINTS, but it must not be given any HINTS that arrive before
#   RECONNECTING (since they're probably stale)

# * after VERSIONS(KCM) received, we might learn that the other side cannot
#    dilate. w.dilate errbacks at this point

# * maybe signal warning if we stay in a "want" state for too long
# * nobody sends HINTS until they're ready to receive
# * nobody sends HINTS unless they've called w.dilate() and received PLEASE
# * nobody connects to inbound hints unless they've called w.dilate()
# * if leader calls w.dilate() but not follower, leader waits forever in
#   "want" (doesn't send anything)
# * if follower calls w.dilate() but not leader, follower waits forever
#   in "want", leader waits forever in "wanted"


def _find_shared_versions(my_versions, their_versions): # -> Option[list]:
    """
    Decide on a best version given a ranked list of our and their
    versions (consisting of arbitrary strings). We prefer a higher
    version from 'our' list over the other list.
    """
    their_dilation_versions = set(their_versions)
    shared_versions = set(my_versions).intersection(their_dilation_versions)
    best_version = None

    if shared_versions:
        # the "best" one is whichever version is highest up the
        # list of acceptable versions
        best = sorted([
            (my_versions.index(v), v)
            for v in shared_versions
        ])
        best_version = best[0][1]

    # dilation_version is the best mutually-compatible version we have
    # with the peer, or None if we have nothing in common
    return best_version


@attrs(eq=False)
class TrafficTimer:
    """
    Tracks when timers have expired versus when traffic (usually
    Pongs) has been seen.

    Will trigger a re-connect (if two timer-intervals expire before we
    see traffic).

    The actual timer (and its length) is controlled by the Manager, as
    is the re-connection logic.
    """

    on_reconnect = attrib()  # a callback when a re-connection attempt is required
    start_timer = attrib()  # a callable that should start the interval timer

    m = MethodicalMachine()
    set_trace = getattr(m, "_setTrace", lambda self, f: None)  # pragma: no cover

    @m.state(initial=True)
    def no_connection(self):
        """
        We aren't even connected yet
        """

    @m.state()
    def connected(self):
        """
        We are connected, and have recently seen traffic
        """

    @m.state()
    def idle_traffic(self):
        """
        We haven't seen any data for an interval
        """

    @m.input()
    def interval_elapsed(self):
        """
        One interval is an arbitrary amount of time; when two have
        elapsed, we emit a 'reconnect' signal
        """

    @m.input()
    def traffic_seen(self):
        """
        We have seen some traffic
        """

    @m.input()
    def got_connection(self):
        """
        A connection has been established
        """

    @m.input()
    def lost_connection(self):
        """
        The connection has been lost
        """

    @m.output()
    def signal_reconnect(self):
        self.on_reconnect()

    @m.output()
    def begin_timing(self):
        self.start_timer()

    no_connection.upon(
        got_connection,
        enter=connected,
        outputs=[begin_timing]
    )
    no_connection.upon(
        interval_elapsed,
        enter=no_connection,
        outputs=[begin_timing]
    )
    connected.upon(
        lost_connection,
        enter=no_connection,
        outputs=[]
    )

    connected.upon(
        interval_elapsed,
        enter=idle_traffic,
        outputs=[begin_timing]
    )
    connected.upon(
        traffic_seen,
        enter=connected,
        outputs=[begin_timing]
    )

    idle_traffic.upon(
        interval_elapsed,
        enter=connected,
        outputs=[signal_reconnect]
    )
    idle_traffic.upon(
        traffic_seen,
        enter=connected,
        outputs=[]
    )
    idle_traffic.upon(
        lost_connection,
        enter=no_connection,
        outputs=[]
    )


@attrs(eq=False)
@implementer(IDilationManager)
class Manager:
    _S = attrib(validator=provides(ISend), repr=False)
    _my_side = attrib(validator=instance_of(str))
    _transit_relay_location = attrib(validator=optional(instance_of(str)))
    _reactor = attrib(repr=False)
    _eventual_queue = attrib(repr=False)
    _cooperator = attrib(repr=False)
    _acceptable_versions = attrib()
    _ping_interval = attrib(validator=instance_of(float))
    _expected_subprotocols = attrib()
    # TODO: can this validator work when the parameter is optional?
    _no_listen = attrib(validator=instance_of(bool), default=False)
    _status = attrib(default=None)  # callable([DilationStatus])
    _initial_mailbox_status = attrib(default=None)  # WormholeStatus

    _dilation_key = None
    _tor = None  # TODO
    _timing = None  # TODO
    _next_subchannel_id = None  # initialized in choose_role
    _dilation_version = None  # initialized in got_wormhole_versions
    _main_channel = None  # initialized in __attrs_port_init__
    _subprotocol_factories = None  # initialized in __attrs_port_init__

    m = MethodicalMachine()
    set_trace = getattr(m, "_setTrace", lambda self, f: None)  # pragma: no cover

    def __attrs_post_init__(self):
        self._got_versions_d = Deferred()

        self._my_role = None  # determined upon rx_PLEASE
        self._host_addr = _WormholeAddress()

        self._connection = None
        self._made_first_connection = False
        self._stopped = OneShotObserver(self._eventual_queue)
        self._debug_stall_connector = False

        self._next_dilation_generation = 0
        self._latest_status = DilationStatus(mailbox=self._initial_mailbox_status or WormholeStatus(), generation=0)
        # do not "del" this, the attrs __repr__ gets sad
        self._initial_mailbox_status = None

        # I kept getting confused about which methods were for inbound data
        # (and thus flow-control methods go "out") and which were for
        # outbound data (with flow-control going "in"), so I split them up
        # into separate pieces.
        self._inbound = Inbound(self, self._host_addr)
        self._outbound = Outbound(self, self._cooperator)  # from us to peer

        # TODO: let inbound/outbound create the endpoints, then return them
        # to us
        self._main_channel = OneShotObserver(self._eventual_queue)
        self._subprotocol_factories = SubchannelDemultiplex()

        # NOTE: circular refs, not ideal
        self._api = DilatedWormhole(self)

        # maps outstanding ping_id's (4 bytes) to a 2-tuple (callback, timestamp)
        # (the callback is provided when send_ping is called)
        self._pings_outstanding = dict()

        # Manage our notion of "we have seen traffic recently" or not
        # Only the Leader does this (as only it can decide "we need a
        # new generation")
        self._traffic = None
        self._timer = None

    def _signal_reconnect(self):
        """
        Called by the TrafficTimer machine if we should re-connect (due to
        missed pings)
        """
        if self._connection:
            self._connection.disconnect()

    def _send_ping_reset_timer(self):
        """
        Called by the TrafficTimer machine whenever we should start (or
        extend) our timer and send a ping
        """

        def got_pong(_):
            # ignoring "ping_id"
            self._traffic.traffic_seen()

        self.send_ping(os.urandom(4), got_pong)
        if self._timer is None:
            def timer_expired():
                self._timer = None
                self._traffic.interval_elapsed()
            self._timer = self._reactor.callLater(self._ping_interval, timer_expired)
        else:
            # we already have a timer runner, so extend it
            self._timer.delay(self._ping_interval)

    def _register_subprotocol_factory(self, name, factory):
        """
        Internal helper. Application code has asked to listen for a
        particular subprotocol.  It is an error to listen twice on the
        same subprotocol.
        """
        self._subprotocol_factories.register(name, factory)

    def got_dilation_key(self, key):
        assert isinstance(key, bytes)
        self._dilation_key = key

    def got_wormhole_versions(self, their_wormhole_versions):
        # this always happens before received_dilation_message
        self._dilation_version = _find_shared_versions(
            self._acceptable_versions,
            their_wormhole_versions.get("can-dilate", [])
        )

        if not self._dilation_version:  # "ged" or None
            # TODO: be more specific about the error. dilation_version==None
            # means we had no version in common with them, which could either
            # be because they're so old they don't dilate at all, or because
            # they're so new that they no longer accommodate our old version
            self.fail(failure.Failure(OldPeerCannotDilateError()))

        self.start()

    # from _boss.Boss
    def _wormhole_status(self, wormhole_status):
        self._maybe_send_status(
            evolve(
                self._latest_status,
                mailbox=wormhole_status,
            )
        )

    def _maybe_send_status(self, status_msg):
        self._latest_status = status_msg
        if self._status is not None:
            self._status(status_msg)

    def _hint_status(self, hints):
        """
        Internal helper. From Connector, calls to update the hints we're
        actually using
        """
        self._maybe_send_status(
            evolve(
                self._latest_status,
                hints=set(hints).union(self._latest_status.hints),
            )
        )

    def fail(self, f):
        self._main_channel.error(f)

    def received_dilation_message(self, plaintext):
        # this receives new in-order DILATE-n payloads, decrypted but not
        # de-JSONed.

        message = bytes_to_dict(plaintext)
        type = message["type"]
        if type == "please":
            self.rx_PLEASE(message)
        elif type == "connection-hints":
            self.rx_HINTS(message)
            # todo: could be useful to put "hints" in status, and send
            # a status update when getting new hints?
        elif type == "reconnect":
            self.rx_RECONNECT()
        elif type == "reconnecting":
            self.rx_RECONNECTING()
        else:
            log.err(UnknownDilationMessageType(message))
            return

    def when_stopped(self):
        return self._stopped.when_fired()

    def send_dilation_generation(self, **fields):
        dilation_generation = self._next_dilation_generation
        self._next_dilation_generation += 1
        self._S.send("dilate-%d" % dilation_generation, dict_to_bytes(fields))

    def send_hints(self, hints):  # from Connector
        self.send_dilation_generation(type="connection-hints", hints=hints)

    # forward inbound-ish things to _Inbound

    def subchannel_pauseProducing(self, sc):
        self._inbound.subchannel_pauseProducing(sc)

    def subchannel_resumeProducing(self, sc):
        self._inbound.subchannel_resumeProducing(sc)

    def subchannel_stopProducing(self, sc):
        self._inbound.subchannel_stopProducing(sc)

    def subchannel_local_open(self, scid, sc):
        self._inbound.subchannel_local_open(scid, sc)

    # forward outbound-ish things to _Outbound
    def subchannel_registerProducer(self, sc, producer, streaming):
        self._outbound.subchannel_registerProducer(sc, producer, streaming)

    def subchannel_unregisterProducer(self, sc):
        self._outbound.subchannel_unregisterProducer(sc)

    def send_open(self, scid, subprotocol):
        assert isinstance(scid, int)
        self._queue_and_send(Open, scid, subprotocol)

    def send_data(self, scid, data):
        assert isinstance(scid, int)
        self._queue_and_send(Data, scid, data)

    def send_close(self, scid):
        assert isinstance(scid, int)
        self._queue_and_send(Close, scid)

    def _queue_and_send(self, record_type, *args):
        r = self._outbound.build_record(record_type, *args)
        # Outbound owns the send_record() pipe, so that it can stall new
        # writes after a new connection is made until after all queued
        # messages are written (to preserve ordering).
        self._outbound.queue_and_send_record(r)  # may trigger pauseProducing

    def subchannel_closed(self, scid, sc):
        # let everyone clean up. This happens just after we delivered
        # connectionLost to the Protocol, except for the control channel,
        # which might get connectionLost later after they use ep.connect.
        # TODO: is this inversion a problem?
        self._inbound.subchannel_closed(scid, sc)
        self._outbound.subchannel_closed(scid, sc)

    # our Connector calls these

    def connector_connection_made(self, c):
        # only the "Leader" will do pings, because it is the only side
        # which can decide "our peer connection is dead"
        if self._my_role == LEADER:
            # if we have just RE-connected, then we'll already have a
            # _traffic instance but the first time we connect we do not
            if self._traffic is None:
                self._traffic = TrafficTimer(self._signal_reconnect, self._send_ping_reset_timer)
            self._traffic.got_connection()

        self.connection_made()  # state machine update
        self._connection = c
        self._inbound.use_connection(c)
        self._outbound.use_connection(c)  # does c.registerProducer
        if not self._made_first_connection:
            self._made_first_connection = True
            # might be ideal to send information about our selected
            # Peer connection through here
            self._main_channel.fire(None)
        pass

    def connector_connection_lost(self):
        # ultimately called after a DilatedConnectionProtocol disconnects
        if self._traffic is not None:
            self._traffic.lost_connection()
        self._stop_using_connection()
        if self._my_role is LEADER:
            self.connection_lost_leader()  # state machine
        else:
            self.connection_lost_follower()

    def _stop_using_connection(self):
        # the connection is already lost by this point
        if self._timer is not None:
            self._timer.cancel()
            self._timer = None
        self._connection = None
        self._inbound.stop_using_connection()
        self._outbound.stop_using_connection()  # does c.unregisterProducer

    # from our active Connection

    def got_record(self, r):
        # records with sequence numbers: always ack, ignore old ones
        if isinstance(r, (Open, Data, Close)):
            self.send_ack(r.seqnum)  # always ack, even for old ones
            if self._inbound.is_record_old(r):
                return
            self._inbound.update_ack_watermark(r.seqnum)
            if isinstance(r, Open):
                self._inbound.handle_open(r.scid, r.subprotocol)
            elif isinstance(r, Data):
                self._inbound.handle_data(r.scid, r.data)
            else:  # isinstance(r, Close)
                self._inbound.handle_close(r.scid)
            return
        if isinstance(r, KCM):
            log.err(UnexpectedKCM())
        elif isinstance(r, Ping):
            self.handle_ping(r.ping_id)
        elif isinstance(r, Pong):
            self.handle_pong(r.ping_id)
        elif isinstance(r, Ack):
            self._outbound.handle_ack(r.resp_seqnum)  # retire queued messages
        else:
            log.err(UnknownMessageType(f"{r}"))
        # todo: it might be better to tell the TrafficTimer
        # state-machine every time we see _any_ traffic (i.e. here)
        # -- currently we're demanding that we see the "Pong"
        # if self._traffic is not None:
        #     self._traffic.traffic_seen()

    # pings, pongs, and acks are not queued
    def send_ping(self, ping_id, on_pong=None):
        # ping_id is 4 bytes
        assert ping_id not in self._pings_outstanding, "Duplicate ping_id"
        self._pings_outstanding[ping_id] = (on_pong, self._reactor.seconds())
        self._outbound.send_if_connected(Ping(ping_id))

    def send_pong(self, ping_id):  # ping_id is bytes?
        self._outbound.send_if_connected(Pong(ping_id))

    def send_ack(self, resp_seqnum):
        self._outbound.send_if_connected(Ack(resp_seqnum))

    def handle_ping(self, ping_id):
        self._peer_saw_ping()
        self.send_pong(ping_id)

    def handle_pong(self, ping_id):
        if ping_id not in self._pings_outstanding:
            print("Weird: pong for ping that isn't outstanding")
        else:
            self._peer_saw_ping()
            on_pong, start = self._pings_outstanding.pop(ping_id)
            if on_pong is not None:
                on_pong(self._reactor.seconds() - start)
        # TODO: update is-alive timer

    # status

    def have_peer(self, conn):
        """
        Signal that we have selected a peer connection to use
        """
        self._maybe_send_status(
            evolve(
                self._latest_status,
                peer_connection=ConnectedPeer(
                    self._reactor.seconds(),
                    self._reactor.seconds() + (self._ping_interval * 2),
                    conn._description,
                ),
            )
        )

    def _peer_saw_ping(self):
        """
        We have just seen Ping or Pong traffic from our peer.

        Note that only the Leader sends Pings so one side will see
        only Pongs and one will see only Pings.
        """
        if isinstance(self._latest_status.peer_connection, ConnectedPeer):
            self._maybe_send_status(
                evolve(
                    self._latest_status,
                    peer_connection=evolve(
                        self._latest_status.peer_connection,
                        expires_at=self._reactor.seconds() + (self._ping_interval * 2),
                    )
                )
            )

    # subchannel maintenance
    def allocate_subchannel_id(self):
        scid_num = self._next_subchannel_id
        self._next_subchannel_id += 2
        return scid_num

    # state machine

    @m.state(initial=True)
    def WAITING(self):
        pass  # pragma: no cover

    @m.state()
    def WANTING(self):
        pass  # pragma: no cover

    @m.state()
    def CONNECTING(self):
        pass  # pragma: no cover

    @m.state()
    def CONNECTED(self):
        pass  # pragma: no cover

    @m.state()
    def FLUSHING(self):
        pass  # pragma: no cover

    @m.state()
    def ABANDONING(self):
        pass  # pragma: no cover

    @m.state()
    def LONELY(self):
        pass  # pragma: no cover

    @m.state()
    def STOPPING(self):
        pass  # pragma: no cover

    @m.state(terminal=True)
    def STOPPED(self):
        pass  # pragma: no cover

    @m.input()
    def start(self):
        pass  # pragma: no cover

    @m.input()
    def rx_PLEASE(self, message):
        pass  # pragma: no cover

    @m.input()  # only sent by Follower
    def rx_HINTS(self, hint_message):
        pass  # pragma: no cover

    @m.input()  # only Leader sends RECONNECT, so only Follower receives it
    def rx_RECONNECT(self):
        pass  # pragma: no cover

    @m.input()  # only Follower sends RECONNECTING, so only Leader receives it
    def rx_RECONNECTING(self):
        pass  # pragma: no cover

    # Connector gives us connection_made()
    @m.input()
    def connection_made(self):
        pass  # pragma: no cover

    # our connection_lost() fires connection_lost_leader or
    # connection_lost_follower depending upon our role. If either side sees a
    # problem with the connection (timeouts, bad authentication) then they
    # just drop it and let connection_lost() handle the cleanup.
    @m.input()
    def connection_lost_leader(self):
        pass  # pragma: no cover

    @m.input()
    def connection_lost_follower(self):
        pass

    @m.input()
    def stop(self):
        pass  # pragma: no cover

    @m.output()
    def send_please(self):
        msg = {
            "type": "please",
            "side": self._my_side,
        }
        if self._dilation_version is not None:
            msg["use-version"] = self._dilation_version
        self.send_dilation_generation(**msg)

    @m.output()
    def choose_role(self, message):
        their_side = message["side"]
        if self._my_side > their_side:
            self._my_role = LEADER
            # scid 0 is reserved for the control channel. the leader uses odd
            # numbers starting with 1
            self._next_subchannel_id = 1
        elif their_side > self._my_side:
            self._my_role = FOLLOWER
            # the follower uses even numbers starting with 2
            self._next_subchannel_id = 2
        else:
            raise ValueError("their side shouldn't be equal: reflection?")

    # these Outputs behave differently for the Leader vs the Follower

    @m.output()
    def start_connecting_ignore_message(self, message):
        del message  # ignored
        return self._start_connecting()

    @m.output()
    def start_connecting(self):
        self._start_connecting()

    def _start_connecting(self):
        assert self._my_role is not None
        assert self._dilation_key is not None
        self._connector = Connector(self._dilation_key,
                                    self._transit_relay_location,
                                    self,
                                    self._reactor, self._eventual_queue,
                                    self._no_listen, self._tor,
                                    self._timing,
                                    self._my_side,  # needed for relay handshake
                                    self._my_role)
        if self._debug_stall_connector:
            # unit tests use this hook to send messages while we know we
            # don't have a connection
            self._eventual_queue.eventually(self._debug_stall_connector, self._connector)
            return
        self._connector.start()

    @m.output()
    def send_reconnect(self):
        self.send_dilation_generation(type="reconnect")  # TODO: generation number?

    @m.output()
    def send_reconnecting(self):
        self.send_dilation_generation(type="reconnecting")  # TODO: generation?

    @m.output()
    def use_hints(self, hint_message):
        hint_objs = filter(lambda h: h,  # ignore None, unrecognizable
                           [parse_hint(hs) for hs in hint_message["hints"]])
        hint_objs = list(hint_objs)
        self._connector.got_hints(hint_objs)

    @m.output()
    def stop_connecting(self):
        self._connector.stop()

    @m.output()
    def abandon_connection(self):
        # we think we're still connected, but the Leader disagrees. Or we've
        # been told to shut down.
        if self._timer is not None:
            self._timer.cancel()
            self._timer = None
        self._connection.disconnect()  # let connection_lost do cleanup

    @m.output()
    def notify_stopped(self):
        self._stopped.fire(None)

    @m.output()
    def send_status_connecting(self):
        self._maybe_send_status(
            evolve(
                self._latest_status,
                peer_connection=ConnectingPeer(self._reactor.seconds()),
            )
        )

    @m.output()
    def send_status_reconnecting(self):
        self._maybe_send_status(
            evolve(
                self._latest_status,
                peer_connection=ReconnectingPeer(self._reactor.seconds()),
            )
        )

    @m.output()
    def send_status_dilation_generation(self):
        # send_dilation_generation has just run recently, incrementing
        # this; "current status" is thus the prior value
        dilation_generation = self._next_dilation_generation - 1
        self._maybe_send_status(
            evolve(
                self._latest_status,
                generation=dilation_generation,
            )
        )

    @m.output()
    def send_status_stopped(self):
        self._maybe_send_status(
            evolve(
                self._latest_status,
                peer_connection=StoppedPeer(),
            )
        )

    # We are born WAITING after the local app calls w.dilate(). We enter
    # WANTING (and send a PLEASE) when we learn of a mutually-compatible
    # dilation_version.
    WAITING.upon(start, enter=WANTING, outputs=[send_please, send_status_dilation_generation])

    # we start CONNECTING when we get rx_PLEASE
    WANTING.upon(rx_PLEASE, enter=CONNECTING,
                 outputs=[choose_role, start_connecting_ignore_message, send_status_connecting])

    CONNECTING.upon(connection_made, enter=CONNECTED, outputs=[])

    # Leader
    CONNECTED.upon(connection_lost_leader, enter=FLUSHING,
                   outputs=[send_reconnect, send_status_dilation_generation, send_status_reconnecting])
    FLUSHING.upon(rx_RECONNECTING, enter=CONNECTING,
                  outputs=[start_connecting, send_status_reconnecting])

    # Follower
    # if we notice a lost connection, just wait for the Leader to notice too
    CONNECTED.upon(connection_lost_follower, enter=LONELY, outputs=[])
    LONELY.upon(rx_RECONNECT, enter=CONNECTING,
                outputs=[send_reconnecting, start_connecting,
                         send_status_dilation_generation, send_status_reconnecting])
    # but if they notice it first, abandon our (seemingly functional)
    # connection, then tell them that we're ready to try again
    CONNECTED.upon(rx_RECONNECT, enter=ABANDONING, outputs=[abandon_connection])
    ABANDONING.upon(connection_lost_follower, enter=CONNECTING,
                    outputs=[send_reconnecting, start_connecting,
                             send_status_dilation_generation, send_status_reconnecting])
    # and if they notice a problem while we're still connecting, abandon our
    # incomplete attempt and try again. in this case we don't have to wait
    # for a connection to finish shutdown
    CONNECTING.upon(rx_RECONNECT, enter=CONNECTING,
                    outputs=[stop_connecting,
                             send_reconnecting,
                             start_connecting,
                             send_status_dilation_generation,
                             send_status_reconnecting])

    # rx_HINTS never changes state, they're just accepted or ignored
    WANTING.upon(rx_HINTS, enter=WANTING, outputs=[])  # too early
    CONNECTING.upon(rx_HINTS, enter=CONNECTING, outputs=[use_hints])
    CONNECTED.upon(rx_HINTS, enter=CONNECTED, outputs=[])  # too late, ignore
    FLUSHING.upon(rx_HINTS, enter=FLUSHING, outputs=[])  # stale, ignore
    LONELY.upon(rx_HINTS, enter=LONELY, outputs=[])  # stale, ignore
    ABANDONING.upon(rx_HINTS, enter=ABANDONING, outputs=[])  # shouldn't happen
    STOPPING.upon(rx_HINTS, enter=STOPPING, outputs=[])

    WAITING.upon(stop, enter=STOPPED, outputs=[notify_stopped])
    WANTING.upon(stop, enter=STOPPED, outputs=[notify_stopped])
    CONNECTING.upon(stop, enter=STOPPED, outputs=[stop_connecting, notify_stopped, send_status_stopped])
    CONNECTED.upon(stop, enter=STOPPING, outputs=[abandon_connection])
    ABANDONING.upon(stop, enter=STOPPING, outputs=[])
    FLUSHING.upon(stop, enter=STOPPED, outputs=[notify_stopped, send_status_stopped])
    LONELY.upon(stop, enter=STOPPED, outputs=[notify_stopped, send_status_stopped])
    STOPPING.upon(connection_lost_leader, enter=STOPPED, outputs=[notify_stopped, send_status_stopped])
    STOPPING.upon(connection_lost_follower, enter=STOPPED, outputs=[notify_stopped, send_status_stopped])


@attrs
@implementer(IDilator)
class Dilator:
    """I launch the dilation process.

    I am created with every Wormhole (regardless of whether .dilate()
    was called or not), and I handle the initial phase of dilation,
    before we know whether we'll be the Leader or the Follower. Once we
    hear the other side's VERSION message (which tells us that we have a
    connection, they are capable of dilating, and which side we're on),
    then we build a Manager and hand control to it.
    """

    _reactor = attrib()
    _eventual_queue = attrib()
    _cooperator = attrib()
    _acceptable_versions = attrib()
    _did_dilate = attrib(init=False)

    def __attrs_post_init__(self):
        self._manager = None
        self._pending_dilation_key = None
        self._pending_wormhole_versions = None
        self._pending_inbound_dilate_messages = deque()
        self._did_dilate = Once(CanOnlyDilateOnceError)

    def wire(self, sender, terminator):
        self._S = ISend(sender)
        self._T = ITerminator(terminator)

    # this is the primary entry point, called when w.dilate() is
    # invoked; upstream calls are basically just call-through -- so
    # all these inputs should be validated.
    def dilate(self, transit_relay_location=None, no_listen=False, wormhole_status=None, status_update=None,
<<<<<<< HEAD
               ping_interval=None):
        """
        :param transit_relay_location: anything _hints.parse_hint_argv accepts
        """
        # XXX this is just fed through directly from the public API;
        # effectively, this _is_ a public API
=======
               ping_interval=None, expected_subprotocols=None):
        # ensure users can only call this API once -- in the past, it
        # was possible to call the API more than once but any cal
        # after the first would have no real effect:
        # transit_relay_location, no_listen, etc would all remain
        # unchanged)
        self._did_dilate()

>>>>>>> aad47f78
        if self._manager is None:
            # build the manager right away, and tell it later when the
            # VERSIONS message arrives, and also when the dilation_key is set
            my_dilation_side = make_side()
            m = Manager(
                self._S,
                my_dilation_side,
                transit_relay_location,
                self._reactor,
                self._eventual_queue,
                self._cooperator,
                self._acceptable_versions,
                ping_interval or 30.0,
                expected_subprotocols,
                no_listen,
                status_update,
                initial_mailbox_status=wormhole_status,
            )
            self._manager = m
            if self._pending_dilation_key is not None:
                m.got_dilation_key(self._pending_dilation_key)
            if self._pending_wormhole_versions:
                m.got_wormhole_versions(self._pending_wormhole_versions)
            while self._pending_inbound_dilate_messages:
                plaintext = self._pending_inbound_dilate_messages.popleft()
                m.received_dilation_message(plaintext)

        return self._manager._api

    # Called by Terminator after everything else (mailbox, nameplate, server
    # connection) has shut down. Expects to fire T.stoppedD() when Dilator is
    # stopped too.
    def stop(self):
        if self._manager:
            self._manager.stop()
            # TODO: avoid Deferreds for control flow, hard to serialize
            self._manager.when_stopped().addCallback(lambda _: self._T.stoppedD())
        else:
            self._T.stoppedD()
            return
        # TODO: tolerate multiple calls

    # from Boss

    def got_key(self, key):
        # TODO: verify this happens before got_wormhole_versions, or add a gate
        # to tolerate either ordering
        purpose = b"dilation-v1"
        LENGTH = 32  # TODO: whatever Noise wants, I guess
        dilation_key = derive_key(key, purpose, LENGTH)
        if self._manager:
            self._manager.got_dilation_key(dilation_key)
        else:
            self._pending_dilation_key = dilation_key

    def got_wormhole_versions(self, their_wormhole_versions):
        if self._manager:
            self._manager.got_wormhole_versions(their_wormhole_versions)
        else:
            self._pending_wormhole_versions = their_wormhole_versions

    def received_dilate(self, plaintext):
        if not self._manager:
            self._pending_inbound_dilate_messages.append(plaintext)
        else:
            self._manager.received_dilation_message(plaintext)<|MERGE_RESOLUTION|>--- conflicted
+++ resolved
@@ -975,14 +975,6 @@
     # invoked; upstream calls are basically just call-through -- so
     # all these inputs should be validated.
     def dilate(self, transit_relay_location=None, no_listen=False, wormhole_status=None, status_update=None,
-<<<<<<< HEAD
-               ping_interval=None):
-        """
-        :param transit_relay_location: anything _hints.parse_hint_argv accepts
-        """
-        # XXX this is just fed through directly from the public API;
-        # effectively, this _is_ a public API
-=======
                ping_interval=None, expected_subprotocols=None):
         # ensure users can only call this API once -- in the past, it
         # was possible to call the API more than once but any cal
@@ -991,7 +983,6 @@
         # unchanged)
         self._did_dilate()
 
->>>>>>> aad47f78
         if self._manager is None:
             # build the manager right away, and tell it later when the
             # VERSIONS message arrives, and also when the dilation_key is set
