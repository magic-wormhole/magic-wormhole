from __future__ import print_function, unicode_literals
import six
import os
from collections import deque
try:
    # py >= 3.3
    from collections.abc import Sequence
except ImportError:
    # py 2 and py3 < 3.3
    from collections import Sequence
from attr import attrs, attrib
from attr.validators import provides, instance_of, optional
from automat import MethodicalMachine
from zope.interface import implementer
from twisted.internet.defer import Deferred
from twisted.internet.interfaces import (IStreamClientEndpoint,
                                         IStreamServerEndpoint)
from twisted.python import log, failure
from .._interfaces import IDilator, IDilationManager, ISend, ITerminator
from ..util import dict_to_bytes, bytes_to_dict, bytes_to_hexstr
from ..observer import OneShotObserver
from .._key import derive_key
from .subchannel import (SubChannel, _SubchannelAddress, _WormholeAddress,
                         ControlEndpoint, SubchannelConnectorEndpoint,
                         SubchannelListenerEndpoint)
from .connector import Connector
from .._hints import parse_hint
from .roles import LEADER, FOLLOWER
from .connection import KCM, Ping, Pong, Open, Data, Close, Ack
from .inbound import Inbound
from .outbound import Outbound


# exported to Wormhole() for inclusion in versions message
<<<<<<< HEAD
DILATION_VERSIONS = [1]
=======
# note that these are strings, not numbers, to facilitate
# experimentation or non-standard versions; the _order_ of versions in
# "can-dilate" is important!
DILATION_VERSIONS = ["1"]
>>>>>>> e391b342


class OldPeerCannotDilateError(Exception):
    pass


class UnknownDilationMessageType(Exception):
    pass


class ReceivedHintsTooEarly(Exception):
    pass


class UnexpectedKCM(Exception):
    pass


class UnknownMessageType(Exception):
    pass


@attrs
class EndpointRecord(Sequence):
    control = attrib(validator=provides(IStreamClientEndpoint))
    connect = attrib(validator=provides(IStreamClientEndpoint))
    listen = attrib(validator=provides(IStreamServerEndpoint))

    def __len__(self):
        return 3

    def __getitem__(self, n):
        return (self.control, self.connect, self.listen)[n]


def make_side():
    return bytes_to_hexstr(os.urandom(8))


# new scheme:
# * both sides send PLEASE as soon as they have an unverified key and
#    w.dilate has been called,
# * PLEASE includes a dilation-specific "side" (independent of the "side"
#    used by mailbox messages)
# * higher "side" is Leader, lower is Follower
<<<<<<< HEAD
# * PLEASE includes the selection of a version from the "can-dilate" list of versions integers, requires overlap
=======
# * PLEASE includes the selection of a version from the "can-dilate" list of versions, requires overlap
>>>>>>> e391b342
#    "1" is current

# * we start dilation after both w.dilate() and receiving VERSION, putting us
#   in WANTING, then we process all previously-queued inbound DILATE-n
#   messages. When PLEASE arrives, we move to CONNECTING
# * HINTS sent after dilation starts
# * only Leader sends RECONNECT, only Follower sends RECONNECTING. This
#    is the only difference between the two sides, and is not enforced
#    by the protocol (i.e. if the Follower sends RECONNECT to the Leader,
#    the Leader will obey, although TODO how confusing will this get?)
# * upon receiving RECONNECT: drop Connector, start new Connector, send
#   RECONNECTING, start sending HINTS
# * upon sending RECONNECT: go into FLUSHING state and ignore all HINTS until
#   RECONNECTING received. The new Connector can be spun up earlier, and it
#   can send HINTS, but it must not be given any HINTS that arrive before
#   RECONNECTING (since they're probably stale)

# * after VERSIONS(KCM) received, we might learn that the other side cannot
#    dilate. w.dilate errbacks at this point

# * maybe signal warning if we stay in a "want" state for too long
# * nobody sends HINTS until they're ready to receive
# * nobody sends HINTS unless they've called w.dilate() and received PLEASE
# * nobody connects to inbound hints unless they've called w.dilate()
# * if leader calls w.dilate() but not follower, leader waits forever in
#   "want" (doesn't send anything)
# * if follower calls w.dilate() but not leader, follower waits forever
#   in "want", leader waits forever in "wanted"

@attrs(eq=False)
@implementer(IDilationManager)
class Manager(object):
    _S = attrib(validator=provides(ISend), repr=False)
    _my_side = attrib(validator=instance_of(type(u"")))
    _transit_relay_location = attrib(validator=optional(instance_of(str)))
    _reactor = attrib(repr=False)
    _eventual_queue = attrib(repr=False)
    _cooperator = attrib(repr=False)
    # TODO: can this validator work when the parameter is optional?
    _no_listen = attrib(validator=instance_of(bool), default=False)

    _dilation_key = None
    _tor = None  # TODO
    _timing = None  # TODO
    _next_subchannel_id = None  # initialized in choose_role
    _dilation_version = None  # initialized in got_wormhole_versions

    m = MethodicalMachine()
    set_trace = getattr(m, "_setTrace", lambda self, f: None)  # pragma: no cover

    def __attrs_post_init__(self):
        self._got_versions_d = Deferred()

        self._my_role = None  # determined upon rx_PLEASE
        self._host_addr = _WormholeAddress()

        self._connection = None
        self._made_first_connection = False
        self._stopped = OneShotObserver(self._eventual_queue)
        self._debug_stall_connector = False

        self._next_dilation_phase = 0

        # I kept getting confused about which methods were for inbound data
        # (and thus flow-control methods go "out") and which were for
        # outbound data (with flow-control going "in"), so I split them up
        # into separate pieces.
        self._inbound = Inbound(self, self._host_addr)
        self._outbound = Outbound(self, self._cooperator)  # from us to peer

        # We must open subchannel0 early, since messages may arrive very
        # quickly once the connection is established. This subchannel may or
        # may not ever get revealed to the caller, since the peer might not
        # even be capable of dilation.
        scid0 = 0
        peer_addr0 = _SubchannelAddress(scid0)
        sc0 = SubChannel(scid0, self, self._host_addr, peer_addr0)
        self._inbound.set_subchannel_zero(scid0, sc0)

        # we can open non-zero subchannels as soon as we get our first
        # connection, and we can make the Endpoints even earlier
        control_ep = ControlEndpoint(peer_addr0, sc0, self._eventual_queue)
        connect_ep = SubchannelConnectorEndpoint(self, self._host_addr, self._eventual_queue)
        listen_ep = SubchannelListenerEndpoint(self, self._host_addr, self._eventual_queue)
        # TODO: let inbound/outbound create the endpoints, then return them
        # to us
        self._inbound.set_listener_endpoint(listen_ep)

        self._endpoints = EndpointRecord(control_ep, connect_ep, listen_ep)

    def get_endpoints(self):
        return self._endpoints

    def got_dilation_key(self, key):
        assert isinstance(key, bytes)
        self._dilation_key = key

    def got_wormhole_versions(self, their_wormhole_versions):
        # this always happens before received_dilation_message
        self._dilation_version = None
        their_dilation_versions = set(their_wormhole_versions.get("can-dilate", []))
        my_versions = set(DILATION_VERSIONS)
        shared_versions = my_versions.intersection(their_dilation_versions)
<<<<<<< HEAD
        if 1 in shared_versions:
            self._dilation_version = 1
=======
        if "1" in shared_versions:
            self._dilation_version = "1"
>>>>>>> e391b342

        # dilation_version is the best mutually-compatible version we have
        # with the peer, or None if we have nothing in common

<<<<<<< HEAD
        if not self._dilation_version:  # 1 or None
=======
        if not self._dilation_version:  # "1" or None
>>>>>>> e391b342
            # TODO: be more specific about the error. dilation_version==None
            # means we had no version in common with them, which could either
            # be because they're so old they don't dilate at all, or because
            # they're so new that they no longer accommodate our old version
            self.fail(failure.Failure(OldPeerCannotDilateError()))

        self.start()

    def fail(self, f):
        self._endpoints.control._main_channel_failed(f)
        self._endpoints.connect._main_channel_failed(f)
        self._endpoints.listen._main_channel_failed(f)

    def received_dilation_message(self, plaintext):
        # this receives new in-order DILATE-n payloads, decrypted but not
        # de-JSONed.

        message = bytes_to_dict(plaintext)
        type = message["type"]
        if type == "please":
            self.rx_PLEASE(message)
        elif type == "connection-hints":
            self.rx_HINTS(message)
        elif type == "reconnect":
            self.rx_RECONNECT()
        elif type == "reconnecting":
            self.rx_RECONNECTING()
        else:
            log.err(UnknownDilationMessageType(message))
            return

    def when_stopped(self):
        return self._stopped.when_fired()

    def send_dilation_phase(self, **fields):
        dilation_phase = self._next_dilation_phase
        self._next_dilation_phase += 1
        self._S.send("dilate-%d" % dilation_phase, dict_to_bytes(fields))

    def send_hints(self, hints):  # from Connector
        self.send_dilation_phase(type="connection-hints", hints=hints)

    # forward inbound-ish things to _Inbound

    def subchannel_pauseProducing(self, sc):
        self._inbound.subchannel_pauseProducing(sc)

    def subchannel_resumeProducing(self, sc):
        self._inbound.subchannel_resumeProducing(sc)

    def subchannel_stopProducing(self, sc):
        self._inbound.subchannel_stopProducing(sc)

    def subchannel_local_open(self, scid, sc):
        self._inbound.subchannel_local_open(scid, sc)

    # forward outbound-ish things to _Outbound
    def subchannel_registerProducer(self, sc, producer, streaming):
        self._outbound.subchannel_registerProducer(sc, producer, streaming)

    def subchannel_unregisterProducer(self, sc):
        self._outbound.subchannel_unregisterProducer(sc)

    def send_open(self, scid):
        assert isinstance(scid, six.integer_types)
        self._queue_and_send(Open, scid)

    def send_data(self, scid, data):
        assert isinstance(scid, six.integer_types)
        self._queue_and_send(Data, scid, data)

    def send_close(self, scid):
        assert isinstance(scid, six.integer_types)
        self._queue_and_send(Close, scid)

    def _queue_and_send(self, record_type, *args):
        r = self._outbound.build_record(record_type, *args)
        # Outbound owns the send_record() pipe, so that it can stall new
        # writes after a new connection is made until after all queued
        # messages are written (to preserve ordering).
        self._outbound.queue_and_send_record(r)  # may trigger pauseProducing

    def subchannel_closed(self, scid, sc):
        # let everyone clean up. This happens just after we delivered
        # connectionLost to the Protocol, except for the control channel,
        # which might get connectionLost later after they use ep.connect.
        # TODO: is this inversion a problem?
        self._inbound.subchannel_closed(scid, sc)
        self._outbound.subchannel_closed(scid, sc)

    # our Connector calls these

    def connector_connection_made(self, c):
        self.connection_made()  # state machine update
        self._connection = c
        self._inbound.use_connection(c)
        self._outbound.use_connection(c)  # does c.registerProducer
        if not self._made_first_connection:
            self._made_first_connection = True
            self._endpoints.control._main_channel_ready()
            self._endpoints.connect._main_channel_ready()
            self._endpoints.listen._main_channel_ready()
        pass

    def connector_connection_lost(self):
        self._stop_using_connection()
        if self._my_role is LEADER:
            self.connection_lost_leader()  # state machine
        else:
            self.connection_lost_follower()

    def _stop_using_connection(self):
        # the connection is already lost by this point
        self._connection = None
        self._inbound.stop_using_connection()
        self._outbound.stop_using_connection()  # does c.unregisterProducer

    # from our active Connection

    def got_record(self, r):
        # records with sequence numbers: always ack, ignore old ones
        if isinstance(r, (Open, Data, Close)):
            self.send_ack(r.seqnum)  # always ack, even for old ones
            if self._inbound.is_record_old(r):
                return
            self._inbound.update_ack_watermark(r.seqnum)
            if isinstance(r, Open):
                self._inbound.handle_open(r.scid)
            elif isinstance(r, Data):
                self._inbound.handle_data(r.scid, r.data)
            else:  # isinstance(r, Close)
                self._inbound.handle_close(r.scid)
            return
        if isinstance(r, KCM):
            log.err(UnexpectedKCM())
        elif isinstance(r, Ping):
            self.handle_ping(r.ping_id)
        elif isinstance(r, Pong):
            self.handle_pong(r.ping_id)
        elif isinstance(r, Ack):
            self._outbound.handle_ack(r.resp_seqnum)  # retire queued messages
        else:
            log.err(UnknownMessageType("{}".format(r)))

    # pings, pongs, and acks are not queued
    def send_ping(self, ping_id):
        self._outbound.send_if_connected(Ping(ping_id))

    def send_pong(self, ping_id):
        self._outbound.send_if_connected(Pong(ping_id))

    def send_ack(self, resp_seqnum):
        self._outbound.send_if_connected(Ack(resp_seqnum))

    def handle_ping(self, ping_id):
        self.send_pong(ping_id)

    def handle_pong(self, ping_id):
        # TODO: update is-alive timer
        pass

    # subchannel maintenance
    def allocate_subchannel_id(self):
        scid_num = self._next_subchannel_id
        self._next_subchannel_id += 2
        return scid_num

    # state machine

    @m.state(initial=True)
    def WAITING(self):
        pass  # pragma: no cover

    @m.state()
    def WANTING(self):
        pass  # pragma: no cover

    @m.state()
    def CONNECTING(self):
        pass  # pragma: no cover

    @m.state()
    def CONNECTED(self):
        pass  # pragma: no cover

    @m.state()
    def FLUSHING(self):
        pass  # pragma: no cover

    @m.state()
    def ABANDONING(self):
        pass  # pragma: no cover

    @m.state()
    def LONELY(self):
        pass  # pragma: no cover

    @m.state()
    def STOPPING(self):
        pass  # pragma: no cover

    @m.state(terminal=True)
    def STOPPED(self):
        pass  # pragma: no cover

    @m.input()
    def start(self):
        pass  # pragma: no cover

    @m.input()
    def rx_PLEASE(self, message):
        pass  # pragma: no cover

    @m.input()  # only sent by Follower
    def rx_HINTS(self, hint_message):
        pass  # pragma: no cover

    @m.input()  # only Leader sends RECONNECT, so only Follower receives it
    def rx_RECONNECT(self):
        pass  # pragma: no cover

    @m.input()  # only Follower sends RECONNECTING, so only Leader receives it
    def rx_RECONNECTING(self):
        pass  # pragma: no cover

    # Connector gives us connection_made()
    @m.input()
    def connection_made(self):
        pass  # pragma: no cover

    # our connection_lost() fires connection_lost_leader or
    # connection_lost_follower depending upon our role. If either side sees a
    # problem with the connection (timeouts, bad authentication) then they
    # just drop it and let connection_lost() handle the cleanup.
    @m.input()
    def connection_lost_leader(self):
        pass  # pragma: no cover

    @m.input()
    def connection_lost_follower(self):
        pass

    @m.input()
    def stop(self):
        pass  # pragma: no cover

    @m.output()
    def send_please(self):
<<<<<<< HEAD
        assert self._dilation_version is not None, "Incompatible or missing dilation_version"
        self.send_dilation_phase(
            **{
                "type": "please",
                "side": self._my_side,
                "use-version": self._dilation_version,  # only version that exists currently
            }
        )
=======
        msg = {
            "type": "please",
            "side": self._my_side,
        }
        if self._dilation_version is not None:
            msg["use-version"] = self._dilation_version
        self.send_dilation_phase(**msg)
>>>>>>> e391b342

    @m.output()
    def choose_role(self, message):
        their_side = message["side"]
        if self._my_side > their_side:
            self._my_role = LEADER
            # scid 0 is reserved for the control channel. the leader uses odd
            # numbers starting with 1
            self._next_subchannel_id = 1
        elif their_side > self._my_side:
            self._my_role = FOLLOWER
            # the follower uses even numbers starting with 2
            self._next_subchannel_id = 2
        else:
            raise ValueError("their side shouldn't be equal: reflection?")

    # these Outputs behave differently for the Leader vs the Follower

    @m.output()
    def start_connecting_ignore_message(self, message):
        del message  # ignored
        return self._start_connecting()

    @m.output()
    def start_connecting(self):
        self._start_connecting()

    def _start_connecting(self):
        assert self._my_role is not None
        assert self._dilation_key is not None
        self._connector = Connector(self._dilation_key,
                                    self._transit_relay_location,
                                    self,
                                    self._reactor, self._eventual_queue,
                                    self._no_listen, self._tor,
                                    self._timing,
                                    self._my_side,  # needed for relay handshake
                                    self._my_role)
        if self._debug_stall_connector:
            # unit tests use this hook to send messages while we know we
            # don't have a connection
            self._eventual_queue.eventually(self._debug_stall_connector, self._connector)
            return
        self._connector.start()

    @m.output()
    def send_reconnect(self):
        self.send_dilation_phase(type="reconnect")  # TODO: generation number?

    @m.output()
    def send_reconnecting(self):
        self.send_dilation_phase(type="reconnecting")  # TODO: generation?

    @m.output()
    def use_hints(self, hint_message):
        hint_objs = filter(lambda h: h,  # ignore None, unrecognizable
                           [parse_hint(hs) for hs in hint_message["hints"]])
        hint_objs = list(hint_objs)
        self._connector.got_hints(hint_objs)

    @m.output()
    def stop_connecting(self):
        self._connector.stop()

    @m.output()
    def abandon_connection(self):
        # we think we're still connected, but the Leader disagrees. Or we've
        # been told to shut down.
        self._connection.disconnect()  # let connection_lost do cleanup

    @m.output()
    def notify_stopped(self):
        self._stopped.fire(None)

    # We are born WAITING after the local app calls w.dilate(). We enter
    # WANTING (and send a PLEASE) when we learn of a mutually-compatible
    # dilation_version.
    WAITING.upon(start, enter=WANTING, outputs=[send_please])

    # we start CONNECTING when we get rx_PLEASE
    WANTING.upon(rx_PLEASE, enter=CONNECTING,
                 outputs=[choose_role, start_connecting_ignore_message])

    CONNECTING.upon(connection_made, enter=CONNECTED, outputs=[])

    # Leader
    CONNECTED.upon(connection_lost_leader, enter=FLUSHING,
                   outputs=[send_reconnect])
    FLUSHING.upon(rx_RECONNECTING, enter=CONNECTING,
                  outputs=[start_connecting])

    # Follower
    # if we notice a lost connection, just wait for the Leader to notice too
    CONNECTED.upon(connection_lost_follower, enter=LONELY, outputs=[])
    LONELY.upon(rx_RECONNECT, enter=CONNECTING,
                outputs=[send_reconnecting, start_connecting])
    # but if they notice it first, abandon our (seemingly functional)
    # connection, then tell them that we're ready to try again
    CONNECTED.upon(rx_RECONNECT, enter=ABANDONING, outputs=[abandon_connection])
    ABANDONING.upon(connection_lost_follower, enter=CONNECTING,
                    outputs=[send_reconnecting, start_connecting])
    # and if they notice a problem while we're still connecting, abandon our
    # incomplete attempt and try again. in this case we don't have to wait
    # for a connection to finish shutdown
    CONNECTING.upon(rx_RECONNECT, enter=CONNECTING,
                    outputs=[stop_connecting,
                             send_reconnecting,
                             start_connecting])

    # rx_HINTS never changes state, they're just accepted or ignored
    WANTING.upon(rx_HINTS, enter=WANTING, outputs=[])  # too early
    CONNECTING.upon(rx_HINTS, enter=CONNECTING, outputs=[use_hints])
    CONNECTED.upon(rx_HINTS, enter=CONNECTED, outputs=[])  # too late, ignore
    FLUSHING.upon(rx_HINTS, enter=FLUSHING, outputs=[])  # stale, ignore
    LONELY.upon(rx_HINTS, enter=LONELY, outputs=[])  # stale, ignore
    ABANDONING.upon(rx_HINTS, enter=ABANDONING, outputs=[])  # shouldn't happen
    STOPPING.upon(rx_HINTS, enter=STOPPING, outputs=[])

    WAITING.upon(stop, enter=STOPPED, outputs=[notify_stopped])
    WANTING.upon(stop, enter=STOPPED, outputs=[notify_stopped])
    CONNECTING.upon(stop, enter=STOPPED, outputs=[stop_connecting, notify_stopped])
    CONNECTED.upon(stop, enter=STOPPING, outputs=[abandon_connection])
    ABANDONING.upon(stop, enter=STOPPING, outputs=[])
    FLUSHING.upon(stop, enter=STOPPED, outputs=[notify_stopped])
    LONELY.upon(stop, enter=STOPPED, outputs=[notify_stopped])
    STOPPING.upon(connection_lost_leader, enter=STOPPED, outputs=[notify_stopped])
    STOPPING.upon(connection_lost_follower, enter=STOPPED, outputs=[notify_stopped])


@attrs
@implementer(IDilator)
class Dilator(object):
    """I launch the dilation process.

    I am created with every Wormhole (regardless of whether .dilate()
    was called or not), and I handle the initial phase of dilation,
    before we know whether we'll be the Leader or the Follower. Once we
    hear the other side's VERSION message (which tells us that we have a
    connection, they are capable of dilating, and which side we're on),
    then we build a Manager and hand control to it.
    """

    _reactor = attrib()
    _eventual_queue = attrib()
    _cooperator = attrib()

    def __attrs_post_init__(self):
        self._manager = None
        self._pending_dilation_key = None
        self._pending_wormhole_versions = None
        self._pending_inbound_dilate_messages = deque()

    def wire(self, sender, terminator):
        self._S = ISend(sender)
        self._T = ITerminator(terminator)

    # this is the primary entry point, called when w.dilate() is invoked
    def dilate(self, transit_relay_location=None, no_listen=False):
        """
        :param transit_relay_location: anything _hints.parse_hint_argv accepts
        """
        if not self._manager:
            # build the manager right away, and tell it later when the
            # VERSIONS message arrives, and also when the dilation_key is set
            my_dilation_side = make_side()
            m = Manager(self._S, my_dilation_side,
                        transit_relay_location,
                        self._reactor, self._eventual_queue,
                        self._cooperator, no_listen)
            self._manager = m
            if self._pending_dilation_key is not None:
                m.got_dilation_key(self._pending_dilation_key)
            if self._pending_wormhole_versions:
                m.got_wormhole_versions(self._pending_wormhole_versions)
            while self._pending_inbound_dilate_messages:
                plaintext = self._pending_inbound_dilate_messages.popleft()
                m.received_dilation_message(plaintext)
        return self._manager.get_endpoints()

    # Called by Terminator after everything else (mailbox, nameplate, server
    # connection) has shut down. Expects to fire T.stoppedD() when Dilator is
    # stopped too.
    def stop(self):
        if self._manager:
            self._manager.stop()
            # TODO: avoid Deferreds for control flow, hard to serialize
            self._manager.when_stopped().addCallback(lambda _: self._T.stoppedD())
        else:
            self._T.stoppedD()
            return
        # TODO: tolerate multiple calls

    # from Boss

    def got_key(self, key):
        # TODO: verify this happens before got_wormhole_versions, or add a gate
        # to tolerate either ordering
        purpose = b"dilation-v1"
        LENGTH = 32  # TODO: whatever Noise wants, I guess
        dilation_key = derive_key(key, purpose, LENGTH)
        if self._manager:
            self._manager.got_dilation_key(dilation_key)
        else:
            self._pending_dilation_key = dilation_key

    def got_wormhole_versions(self, their_wormhole_versions):
        if self._manager:
            self._manager.got_wormhole_versions(their_wormhole_versions)
        else:
            self._pending_wormhole_versions = their_wormhole_versions

    def received_dilate(self, plaintext):
        if not self._manager:
            self._pending_inbound_dilate_messages.append(plaintext)
        else:
            self._manager.received_dilation_message(plaintext)<|MERGE_RESOLUTION|>--- conflicted
+++ resolved
@@ -32,14 +32,10 @@
 
 
 # exported to Wormhole() for inclusion in versions message
-<<<<<<< HEAD
-DILATION_VERSIONS = [1]
-=======
 # note that these are strings, not numbers, to facilitate
 # experimentation or non-standard versions; the _order_ of versions in
 # "can-dilate" is important!
 DILATION_VERSIONS = ["1"]
->>>>>>> e391b342
 
 
 class OldPeerCannotDilateError(Exception):
@@ -85,11 +81,7 @@
 # * PLEASE includes a dilation-specific "side" (independent of the "side"
 #    used by mailbox messages)
 # * higher "side" is Leader, lower is Follower
-<<<<<<< HEAD
-# * PLEASE includes the selection of a version from the "can-dilate" list of versions integers, requires overlap
-=======
 # * PLEASE includes the selection of a version from the "can-dilate" list of versions, requires overlap
->>>>>>> e391b342
 #    "1" is current
 
 # * we start dilation after both w.dilate() and receiving VERSION, putting us
@@ -193,22 +185,13 @@
         their_dilation_versions = set(their_wormhole_versions.get("can-dilate", []))
         my_versions = set(DILATION_VERSIONS)
         shared_versions = my_versions.intersection(their_dilation_versions)
-<<<<<<< HEAD
-        if 1 in shared_versions:
-            self._dilation_version = 1
-=======
         if "1" in shared_versions:
             self._dilation_version = "1"
->>>>>>> e391b342
 
         # dilation_version is the best mutually-compatible version we have
         # with the peer, or None if we have nothing in common
 
-<<<<<<< HEAD
-        if not self._dilation_version:  # 1 or None
-=======
         if not self._dilation_version:  # "1" or None
->>>>>>> e391b342
             # TODO: be more specific about the error. dilation_version==None
             # means we had no version in common with them, which could either
             # be because they're so old they don't dilate at all, or because
@@ -457,16 +440,6 @@
 
     @m.output()
     def send_please(self):
-<<<<<<< HEAD
-        assert self._dilation_version is not None, "Incompatible or missing dilation_version"
-        self.send_dilation_phase(
-            **{
-                "type": "please",
-                "side": self._my_side,
-                "use-version": self._dilation_version,  # only version that exists currently
-            }
-        )
-=======
         msg = {
             "type": "please",
             "side": self._my_side,
@@ -474,7 +447,6 @@
         if self._dilation_version is not None:
             msg["use-version"] = self._dilation_version
         self.send_dilation_phase(**msg)
->>>>>>> e391b342
 
     @m.output()
     def choose_role(self, message):
