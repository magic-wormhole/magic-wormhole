--- conflicted
+++ resolved
@@ -69,12 +69,13 @@
         self._I = Input(self._timing)
         self._C = Code(self._timing)
         self._T = Terminator()
-        self._D = Dilator(self._reactor, self._eventual_queue,
-<<<<<<< HEAD
-                          self._cooperator, self._versions.get("can-dilate", []))
-=======
-                          self._cooperator, lambda: self._current_wormhole_status)
->>>>>>> 5aa9b977
+        self._D = Dilator(
+            self._reactor,
+            self._eventual_queue,
+            self._cooperator,
+            self._versions.get("can-dilate", []),
+            lambda: self._current_wormhole_status,
+        )
 
         self._N.wire(self._M, self._I, self._RC, self._T)
         self._M.wire(self._N, self._RC, self._O, self._T)
