--- conflicted
+++ resolved
@@ -74,17 +74,12 @@
         self._I = Input(self._timing)
         self._C = Code(self._timing)
         self._T = Terminator()
-<<<<<<< HEAD
-        self._D = Dilator(self._reactor, self._eventual_queue,
-                          self._cooperator, self._versions.get("can-dilate", []))
-=======
         self._D = Dilator(
             self._reactor,
             self._eventual_queue,
             self._cooperator,
             self._versions.get("can-dilate", []),
         )
->>>>>>> 5a315c39
 
         self._N.wire(self._M, self._I, self._RC, self._T)
         self._M.wire(self._N, self._RC, self._O, self._T)
