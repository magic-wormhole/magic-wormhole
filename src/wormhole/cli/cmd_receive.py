--- conflicted
+++ resolved
@@ -83,16 +83,13 @@
             self._reactor,
             tor=self._tor,
             timing=self.args.timing,
-<<<<<<< HEAD
-            _enable_dilate=True,
+            dilatione=True,
             versions={
                 "transfer": {
                     "mode": "receive",
                     "features": {},
                 }
-            }
-=======
->>>>>>> aad47f78
+            },
         )
         if self.args.debug_state:
             w.debug_set_trace("recv", which=" ".join(self.args.debug_state), file=self.args.stdout)
@@ -137,16 +134,11 @@
         def on_error(f):
             print("ERR: {}".format(f))
 
-<<<<<<< HEAD
         def on_message(msg):
             if isinstance(msg, Message):
                 print("<<< {}".format(msg.message))
             else:
                 print("Unknown control-channel message: {}".format(type(msg)))
-=======
-        def on_slow_key():
-            print("Waiting for sender...", file=self.args.stderr)
->>>>>>> aad47f78
 
         if self.args.stdin:
             from .cmd_send import LocalLineReader  # XXX FIXME
@@ -155,8 +147,9 @@
             next_message = line_reader.next_line
         else:
             next_message = None
-
-<<<<<<< HEAD
+        def on_slow_key():
+            print("Waiting for sender...", file=self.args.stderr)
+
         from wormhole.transfer_v2 import deferred_transfer
         yield Deferred.fromCoroutine(
             deferred_transfer(
@@ -172,14 +165,13 @@
             )
         )
         return
-=======
+
+    """
         def on_slow_verification():
             print(
                 "Key established, waiting for confirmation...",
                 file=self.args.stderr)
->>>>>>> aad47f78
-
-    """
+
         notify = self._reactor.callLater(VERIFY_TIMER, on_slow_verification)
         try:
             # We wait here until we've seen their VERSION message (which they
@@ -220,12 +212,8 @@
                     raise TransferError(r.response)
                 return None
             if not recognized:
-<<<<<<< HEAD
-                log.msg("unrecognized message %r" % (them_d, ))
+                log.msg(f"unrecognized message {them_d!r}")
     """
-=======
-                log.msg(f"unrecognized message {them_d!r}")
->>>>>>> aad47f78
 
     def _send_data(self, data, w):
         data_bytes = dict_to_bytes(data)
