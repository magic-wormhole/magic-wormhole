--- conflicted
+++ resolved
@@ -273,15 +273,11 @@
         "any of: B,N,M,S,O,K,SK,R,RC,L,C,T"
     )
 )
-<<<<<<< HEAD
-@click.argument("what", required=False, type=click.Path(path_type=type(u"")), nargs=-1)
-=======
 @click.option(
     "--qr/--no-qr",
     default=True,
     help="Generate and show ASCII-based QR code.")
-@click.argument("what", required=False, type=click.Path(path_type=type(u"")))
->>>>>>> 5aa9b977
+@click.argument("what", required=False, type=click.Path(path_type=type(u"")), nargs=-1)
 @click.pass_obj
 def send(cfg, **kwargs):
     """Send a text message, file, or directory"""
