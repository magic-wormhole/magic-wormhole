--- conflicted
+++ resolved
@@ -16,11 +16,8 @@
 from wormhole import __version__, create
 
 from ..errors import TransferError, UnsendableFileError
-<<<<<<< HEAD
 from ..eventual import EventualQueue
-=======
 from .._status import WormholeStatus, ConsumedCode
->>>>>>> aad47f78
 from ..transit import TransitSender
 from ..util import bytes_to_dict, bytes_to_hexstr, dict_to_bytes
 from ..observer import SequenceObserver
@@ -95,7 +92,6 @@
             self._reactor,
             tor=self._tor,
             timing=self._timing,
-<<<<<<< HEAD
             _enable_dilate=True,
             versions={
                 "transfer": {
@@ -103,9 +99,7 @@
                     "features": {},
                 }
             },
-=======
             on_status_update=self._on_status,
->>>>>>> aad47f78
         )
         if self._args.debug_state:
             w.debug_set_trace("send", which=" ".join(self._args.debug_state), file=self._args.stdout)
