from __future__ import print_function

import hashlib
import os
import sys

import stat
import tempfile
import zipfile

import click
import six
from humanize import naturalsize
from tqdm import tqdm
from twisted.internet import reactor
from twisted.internet.defer import inlineCallbacks, returnValue, Deferred
from twisted.protocols import basic
from twisted.python import log
from wormhole import __version__, create

from ..errors import TransferError, UnsendableFileError
from ..transit import TransitSender
from ..util import bytes_to_dict, bytes_to_hexstr, dict_to_bytes
from .welcome import handle_welcome

APPID = u"lothar.com/wormhole/text-or-file-xfer"
VERIFY_TIMER = float(os.environ.get("_MAGIC_WORMHOLE_TEST_VERIFY_TIMER", 1.0))


def send(args, reactor=reactor):
    """I implement 'wormhole send'. I return a Deferred that fires with None
    (for success), or signals one of the following errors:
    * WrongPasswordError: the two sides didn't use matching passwords
    * Timeout: something didn't happen fast enough for our tastes
    * TransferError: the receiver rejected the transfer: verifier mismatch,
                     permission not granted, ack not successful.
    * any other error: something unexpected happened
    """
    return Sender(args, reactor).go()


class Sender:
    def __init__(self, args, reactor):
        self._args = args
        self._reactor = reactor
        self._tor = None
        self._timing = args.timing
        self._fd_to_send = None
        self._transit_sender = None

    @inlineCallbacks
    def go(self):
        assert isinstance(self._args.relay_url, type(u""))
        if self._args.tor:
            with self._timing.add("import", which="tor_manager"):
                from ..tor_manager import get_tor
            # For now, block everything until Tor has started. Soon: launch
            # tor in parallel with everything else, make sure the Tor object
            # can lazy-provide an endpoint, and overlap the startup process
            # with the user handing off the wormhole code
            self._tor = yield get_tor(
                reactor,
                self._args.launch_tor,
                self._args.tor_control_port,
                timing=self._timing)

        w = create(
            self._args.appid or APPID,
            self._args.relay_url,
            self._reactor,
            tor=self._tor,
            timing=self._timing,
            _enable_dilate=True,
            versions={
                "transfer": {
                    "mode": "send",
                    "features": {},
                }
            }
        )
        if self._args.debug_state:
            w.debug_set_trace("send", which=" ".join(self._args.debug_state), file=self._args.stdout)
        d = self._go(w)

        # if we succeed, we should close and return the w.close results
        # (which might be an error)
        @inlineCallbacks
        def _good(res):
            yield w.close()  # wait for ack
            returnValue(res)

        # if we raise an error, we should close and then return the original
        # error (the close might give us an error, but it isn't as important
        # as the original one)
        @inlineCallbacks
        def _bad(f):
            try:
                yield w.close()  # might be an error too
            except Exception:
                pass
            returnValue(f)

        d.addCallbacks(_good, _bad)
        yield d

    def _send_data(self, data, w):
        data_bytes = dict_to_bytes(data)
        w.send_message(data_bytes)

    @inlineCallbacks
    def _go(self, w):
        welcome = yield w.get_welcome()
        handle_welcome(welcome, self._args.relay_url, __version__,
                       self._args.stderr)

        def on_error(f):
            print("ERR: {}".format(f))

        from wormhole.transfer_v2 import deferred_transfer
        from pathlib import Path

<<<<<<< HEAD
        if self._args.what is None:
            raise click.UsageError("Cannot transfer text-messages in dilated-transfer yet")

        yield Deferred.fromCoroutine(
            deferred_transfer(
                self._reactor, w, on_error,
                code=self._args.code,
                offers=[
                    Path(what)
                    for what in self._args.what
                ],
            )
        )
=======
        yield Deferred.fromCoroutine(deferred_transfer(self._reactor, w, on_error, transit=self._args.transit_helper, code=self._args.code, offers=[Path(self._args.what)]))
>>>>>>> dd3aaa14
        return

        # TODO: run the blocking zip-the-directory IO in a thread, let the
        # wormhole exchange happen in parallel
        offer, self._fd_to_send = self._build_offer()
        args = self._args

        other_cmd = u"wormhole receive"
        if args.verify:
            other_cmd = u"wormhole receive --verify"
        if args.zeromode:
            assert not args.code
            args.code = u"0-"
            other_cmd += u" -0"

        if args.code:
            w.set_code(args.code)
        else:
            w.allocate_code(args.code_length)

        code = yield w.get_code()
        if not args.zeromode:
            print(u"Wormhole code is: %s" % code, file=args.stderr)
            other_cmd += u" " + code
        print(u"On the other computer, please run:", file=args.stderr)
        print(u"", file=args.stderr)
        print(other_cmd, file=args.stderr)
        print(u"", file=args.stderr)
        # flush stderr so the code is displayed immediately
        args.stderr.flush()

        # We don't print a "waiting" message for get_unverified_key() here,
        # even though we do that in cmd_receive.py, because it's not at all
        # surprising to we waiting here for a long time. We'll sit in
        # get_unverified_key() until the receiver has typed in the code and
        # their PAKE message makes it to us.
        yield w.get_unverified_key()

        # TODO: don't stall on w.get_verifier() unless they want it
        def on_slow_connection():
            print(
                u"Key established, waiting for confirmation...",
                file=args.stderr)

        notify = self._reactor.callLater(VERIFY_TIMER, on_slow_connection)
        try:
            # The usual sender-chooses-code sequence means the receiver's
            # PAKE should be followed immediately by their VERSION, so
            # w.get_verifier() should fire right away. However if we're
            # using the offline-codes sequence, and the receiver typed in
            # their code first, and then they went offline, we might be
            # sitting here for a while, so printing the "waiting" message
            # seems like a good idea. It might even be appropriate to give up
            # after a while.
            verifier_bytes = yield w.get_verifier()  # might WrongPasswordError
        finally:
            if not notify.called:
                notify.cancel()

        if args.verify:
            # check_verifier() does a blocking call to input(), so stall for
            # a moment to let any outbound messages get written into the
            # kernel. At this point, we're sitting in a callback of
            # get_verifier(), which is triggered by receipt of the other
            # side's VERSION message. But we might have gotten both the PAKE
            # and the VERSION message in the same turn, and our outbound
            # VERSION message (triggered by receipt of their PAKE) is still
            # in Twisted's transmit queue. If we don't wait a moment, it will
            # be stuck there until `input()` returns, and the receiver won't
            # be able to compute a Verifier for the users to compare. #349
            # has more details
            d = Deferred()
            reactor.callLater(0.001, d.callback, None)
            yield d
            self._check_verifier(w,
                                 verifier_bytes)  # blocks, can TransferError

        if self._fd_to_send:
            ts = TransitSender(
                args.transit_helper,
                no_listen=(not args.listen),
                tor=self._tor,
                reactor=self._reactor,
                timing=self._timing)
            self._transit_sender = ts

            # for now, send this before the main offer
            sender_abilities = ts.get_connection_abilities()
            sender_hints = yield ts.get_connection_hints()
            sender_transit = {
                "abilities-v1": sender_abilities,
                "hints-v1": sender_hints,
            }
            self._send_data({u"transit": sender_transit}, w)

            # When I made it possible to override APPID with a CLI argument
            # (issue #113), I forgot to also change this w.derive_key()
            # (issue #339). We're stuck with it now. Use a local constant to
            # make this clear.
            BUG339_APPID = u"lothar.com/wormhole/text-or-file-xfer"

            # TODO: move this down below w.get_message()
            transit_key = w.derive_key(BUG339_APPID + "/transit-key",
                                       ts.TRANSIT_KEY_LENGTH)
            ts.set_transit_key(transit_key)

        self._send_data({"offer": offer}, w)

        want_answer = True

        while True:
            them_d_bytes = yield w.get_message()
            # TODO: get_message() fired, so get_verifier must have fired, so
            # now it's safe to use w.derive_key()
            them_d = bytes_to_dict(them_d_bytes)
            # print("GOT", them_d)
            recognized = False
            if u"error" in them_d:
                raise TransferError(
                    "remote error, transfer abandoned: %s" % them_d["error"])
            if u"transit" in them_d:
                recognized = True
                yield self._handle_transit(them_d[u"transit"])
            if u"answer" in them_d:
                recognized = True
                if not want_answer:
                    raise TransferError("duplicate answer")
                want_answer = True
                yield self._handle_answer(them_d[u"answer"])
                returnValue(None)
            if not recognized:
                log.msg("unrecognized message %r" % (them_d, ))

    def _check_verifier(self, w, verifier_bytes):
        verifier = bytes_to_hexstr(verifier_bytes)
        while True:
            ok = six.moves.input("Verifier %s. ok? (yes/no): " % verifier)
            if ok.lower() == "yes":
                break
            if ok.lower() == "no":
                err = "sender rejected verification check, abandoned transfer"
                reject_data = dict_to_bytes({"error": err})
                w.send_message(reject_data)
                raise TransferError(err)

    def _handle_transit(self, receiver_transit):
        ts = self._transit_sender
        ts.add_connection_hints(receiver_transit.get("hints-v1", []))

    def _build_offer(self):
        offer = {}

        args = self._args
        text = args.text
        if text == "-":
            print(u"Reading text message from stdin..", file=args.stderr)
            text = sys.stdin.read()
        if not text and not args.what:
            text = six.moves.input("Text to send: ")

        if text is not None:
            print(
                u"Sending text message (%s)" % naturalsize(len(text)),
                file=args.stderr)
            offer = {"message": text}
            fd_to_send = None
            return offer, fd_to_send

        # click.Path (with resolve_path=False, the default) does not do path
        # resolution, so we must join it to cwd ourselves. We could use
        # resolve_path=True, but then it would also do os.path.realpath(),
        # which would replace the basename with the target of a symlink (if
        # any), which is not what I think users would want: if you symlink
        # X->Y and send X, you expect the recipient to save it in X, not Y.
        #
        # TODO: an open question is whether args.cwd (i.e. os.getcwd()) will
        # be unicode or bytes. We need it to be something that can be
        # os.path.joined with the unicode args.what .
        what = os.path.join(args.cwd, args.what)

        # We always tell the receiver to create a file (or directory) with the
        # same basename as what the local user typed, even if the local object
        # is a symlink to something with a different name. The normpath() is
        # there to remove trailing slashes.
        basename = os.path.basename(os.path.normpath(what))
        assert basename != "", what  # normpath shouldn't allow this

        # We use realpath() instead of normpath() to locate the actual
        # file/directory, because the path might contain symlinks, and
        # normpath() would collapse those before resolving them.
        # test_cli.OfferData.test_symlink_collapse tests this.

        # Unfortunately on windows, realpath() (on py3) is built out of
        # normpath() because of a py2-era belief that windows lacks a working
        # os.path.islink(): see https://bugs.python.org/issue9949 . The
        # consequence is that "wormhole send PATH" might send the wrong file,
        # if:
        # * we're running on windows
        # * PATH goes down through a symlink and then up with parent-directory
        #   navigation (".."), then back down again
        # * the back-down-again portion of the path also exists under the
        #   original directory (an error is thrown if not)

        # I'd like to fix this. The core issue is sending directories with a
        # trailing slash: we need to 1: open the right directory, and 2: strip
        # the right parent path out of the filenames we get from os.walk(). We
        # used to use what.rstrip() for this, but bug #251 reported this
        # failing on windows-with-bash. realpath() works in both those cases,
        # but fails with the up-down symlinks situation. I think we'll need to
        # find a third way to strip the trailing slash reliably in all
        # environments.

        what = os.path.realpath(what)
        if not os.path.exists(what):
            raise TransferError(
                "Cannot send: no file/directory named '%s'" % args.what)

        if os.path.isfile(what):
            # we're sending a file
            filesize = os.stat(what).st_size
            offer["file"] = {
                "filename": basename,
                "filesize": filesize,
            }
            print(
                u"Sending %s file named '%s'" % (naturalsize(filesize),
                                                 basename),
                file=args.stderr)
            fd_to_send = open(what, "rb")
            return offer, fd_to_send

        if os.path.isdir(what):
            print(u"Building zipfile..", file=args.stderr)
            # We're sending a directory. Create a zipfile and send that
            # instead. SpooledTemporaryFile will use RAM until our size
            # threshold (10MB) is reached, then moves everything into a
            # tempdir (it tries $TMPDIR, $TEMP, $TMP, then platform-specific
            # paths like /tmp).
            fd_to_send = tempfile.SpooledTemporaryFile(max_size=10*1000*1000)
            # workaround for https://bugs.python.org/issue26175 (STF doesn't
            # fully implement IOBase abstract class), which breaks the new
            # zipfile in py3.7.0 that expects .seekable
            if not hasattr(fd_to_send, "seekable"):
                # AFAICT all the filetypes that STF wraps can seek
                fd_to_send.seekable = lambda: True
            num_files = 0
            num_bytes = 0
            tostrip = len(what.split(os.sep))
            with zipfile.ZipFile(
                    fd_to_send,
                    "w",
                    compression=zipfile.ZIP_DEFLATED,
                    allowZip64=True) as zf:
                for path, dirs, files in os.walk(what):
                    # path always starts with args.what, then sometimes might
                    # have "/subdir" appended. We want the zipfile to contain
                    # "" or "subdir"
                    localpath = list(path.split(os.sep)[tostrip:])
                    for fn in files:
                        archivename = os.path.join(*tuple(localpath + [fn]))
                        localfilename = os.path.join(path, fn)
                        try:
                            zf.write(localfilename, archivename)
                            num_bytes += os.stat(localfilename).st_size
                            num_files += 1
                        except OSError as e:
                            errmsg = u"{}: {}".format(fn, e.strerror)
                            if self._args.ignore_unsendable_files:
                                print(
                                    u"{} (ignoring error)".format(errmsg),
                                    file=args.stderr)
                            else:
                                raise UnsendableFileError(errmsg)
            fd_to_send.seek(0, 2)
            filesize = fd_to_send.tell()
            fd_to_send.seek(0, 0)
            offer["directory"] = {
                "mode": "zipfile/deflated",
                "dirname": basename,
                "zipsize": filesize,
                "numbytes": num_bytes,
                "numfiles": num_files,
            }
            print(
                u"Sending directory (%s compressed) named '%s'" %
                (naturalsize(filesize), basename),
                file=args.stderr)
            return offer, fd_to_send

        if stat.S_ISBLK(os.stat(what).st_mode):
            fd_to_send = open(what, "rb")
            filesize = fd_to_send.seek(0, 2)

            offer["file"] = {
                "filename": basename,
                "filesize": filesize,
            }
            print(
                u"Sending %s block device named '%s'" % (naturalsize(filesize),
                                                         basename),
                file=args.stderr)

            fd_to_send.seek(0)
            return offer, fd_to_send

        raise TypeError("'%s' is neither file nor directory" % args.what)

    @inlineCallbacks
    def _handle_answer(self, them_answer):
        if self._fd_to_send is None:
            if them_answer["message_ack"] == "ok":
                print(u"text message sent", file=self._args.stderr)
                returnValue(None)  # terminates this function
            raise TransferError("error sending text: %r" % (them_answer, ))

        if them_answer.get("file_ack") != "ok":
            raise TransferError("ambiguous response from remote, "
                                "transfer abandoned: %s" % (them_answer, ))

        yield self._send_file()

    @inlineCallbacks
    def _send_file(self):
        ts = self._transit_sender

        self._fd_to_send.seek(0, 2)
        filesize = self._fd_to_send.tell()
        self._fd_to_send.seek(0, 0)

        record_pipe = yield ts.connect()
        self._timing.add("transit connected")
        # record_pipe should implement IConsumer, chunks are just records
        stderr = self._args.stderr
        print(u"Sending (%s).." % record_pipe.describe(), file=stderr)

        hasher = hashlib.sha256()
        progress = tqdm(
            file=stderr,
            disable=self._args.hide_progress,
            unit="B",
            unit_scale=True,
            total=filesize)

        def _count_and_hash(data):
            hasher.update(data)
            progress.update(len(data))
            return data

        fs = basic.FileSender()

        with self._timing.add("tx file"):
            with progress:
                if filesize:
                    # don't send zero-length files
                    yield fs.beginFileTransfer(
                        self._fd_to_send,
                        record_pipe,
                        transform=_count_and_hash)

        expected_hash = hasher.digest()
        expected_hex = bytes_to_hexstr(expected_hash)
        print(u"File sent.. waiting for confirmation", file=stderr)
        with self._timing.add("get ack") as t:
            ack_bytes = yield record_pipe.receive_record()
            record_pipe.close()
            ack = bytes_to_dict(ack_bytes)
            ok = ack.get(u"ack", u"")
            if ok != u"ok":
                t.detail(ack="failed")
                raise TransferError("Transfer failed (remote says: %r)" % ack)
            if u"sha256" in ack:
                if ack[u"sha256"] != expected_hex:
                    t.detail(datahash="failed")
                    raise TransferError("Transfer failed (bad remote hash)")
            print(u"Confirmation received. Transfer complete.", file=stderr)
            t.detail(ack="ok")<|MERGE_RESOLUTION|>--- conflicted
+++ resolved
@@ -119,7 +119,6 @@
         from wormhole.transfer_v2 import deferred_transfer
         from pathlib import Path
 
-<<<<<<< HEAD
         if self._args.what is None:
             raise click.UsageError("Cannot transfer text-messages in dilated-transfer yet")
 
@@ -127,15 +126,13 @@
             deferred_transfer(
                 self._reactor, w, on_error,
                 code=self._args.code,
+                transit=self._args.transit_helper,
                 offers=[
                     Path(what)
                     for what in self._args.what
                 ],
             )
         )
-=======
-        yield Deferred.fromCoroutine(deferred_transfer(self._reactor, w, on_error, transit=self._args.transit_helper, code=self._args.code, offers=[Path(self._args.what)]))
->>>>>>> dd3aaa14
         return
 
         # TODO: run the blocking zip-the-directory IO in a thread, let the
