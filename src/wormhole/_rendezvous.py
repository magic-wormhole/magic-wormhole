import os
from urllib.parse import urlparse
from attr import attrs, attrib
from attr.validators import instance_of, optional
from zope.interface import implementer
from twisted.python import log
from twisted.internet import defer, endpoints, task
from twisted.internet.address import IPv4Address, IPv6Address
from twisted.application import internet
from autobahn.twisted import websocket
from . import _interfaces, errors
from .util import (bytes_to_hexstr, hexstr_to_bytes, bytes_to_dict,
                   dict_to_bytes, provides)

from ._status import Connecting, Connected


class WSClient(websocket.WebSocketClientProtocol):
    def onConnect(self, response):
        # this fires during WebSocket negotiation, and isn't very useful
        # unless you want to modify the protocol settings
<<<<<<< HEAD
        # print("onConnect", response)
        client_addr = self.transport.getHost()
        if isinstance(client_addr, (IPv4Address, IPv6Address)):
            self._RC.ws_got_client_port(client_addr.port)
=======
        pass
>>>>>>> 1b4732cc

    def onOpen(self, *args):
        # this fires when the WebSocket is ready to go. No arguments
        # self.wormhole_open = True
        self._RC.ws_open(self)

    def onMessage(self, payload, isBinary):
        assert not isBinary
        try:
            self._RC.ws_message(payload)
        except Exception:
            from twisted.python.failure import Failure
            print("LOGGING", Failure())
            log.err()
            raise

    def onClose(self, wasClean, code, reason):
        self._RC.ws_close(wasClean, code, reason)
        # if self.wormhole_open:
        #     self.wormhole._ws_closed(wasClean, code, reason)
        # else:
        #     # we closed before establishing a connection (onConnect) or
        #     # finishing WebSocket negotiation (onOpen): errback
        #     self.factory.d.errback(error.ConnectError(reason))


class WSFactory(websocket.WebSocketClientFactory):
    protocol = WSClient

    def __init__(self, RC, *args, **kwargs):
        websocket.WebSocketClientFactory.__init__(self, *args, **kwargs)
        self._RC = RC

    def buildProtocol(self, addr):
        proto = websocket.WebSocketClientFactory.buildProtocol(self, addr)
        proto._RC = self._RC
        # proto.wormhole_open = False
        return proto


@attrs
@implementer(_interfaces.IRendezvousConnector)
class RendezvousConnector:
    _url = attrib(validator=instance_of(str))
    _appid = attrib(validator=instance_of(str))
    _side = attrib(validator=instance_of(str))
    _reactor = attrib()
    _journal = attrib(validator=provides(_interfaces.IJournal))
    _tor = attrib(validator=optional(provides(_interfaces.ITorManager)))
    _timing = attrib(validator=provides(_interfaces.ITiming))
    _client_version = attrib(validator=instance_of(tuple))
    _evolve_status = attrib()  # callable taking kwargs to change aspects of the status

    def __attrs_post_init__(self):
        self._have_made_a_successful_connection = False
        self._stopping = False

        self._trace = None
        self._ws = None
        self._ws_client_port = None
        f = WSFactory(self, self._url)
        # kind-of match what Dilation does for peer connections;
        # there, we send a ping every 30s and give up on the
        # connection if two fail in a row -- autobahn doesn't give us
        # _quite_ those same hooks, but we time out in 60s which will
        # be similar behavior.
        f.setProtocolOptions(autoPingInterval=30, autoPingTimeout=60)
        ep = self._make_endpoint(self._url)

        # ideally, Twisted's ClientService would have an API to tell
        # us when it tries to do a connection, but it doesn't. So
        # instead, we wrap the endpoint's "connect()" method so we
        # know a connection attempt has been made
        orig = ep.connect
        def connect_wrap(*args, **kw):
            self._evolve_status(mailbox_connection=Connecting(self._url, self._reactor.seconds()))
            return orig(*args, **kw)
        ep.connect = connect_wrap

        self._connector = internet.ClientService(ep, f)
        faf = None if self._have_made_a_successful_connection else 1
        d = self._connector.whenConnected(failAfterFailures=faf)
        # if the initial connection fails, signal an error and shut down. do
        # this in a different reactor turn to avoid some hazards

        d.addBoth(lambda res: task.deferLater(self._reactor, 0.0, lambda: res))
        # TODO: use EventualQueue
        d.addErrback(self._initial_connection_failed)
        self._debug_record_inbound_f = None

    def set_trace(self, f):
        self._trace = f

    def _debug(self, what):
        if self._trace:
            self._trace(old_state="", input=what, new_state="")

    def _make_endpoint(self, url):
        p = urlparse(url)
        tls = (p.scheme == "wss")
        port = p.port or (443 if tls else 80)
        if self._tor:
            return self._tor.stream_via(p.hostname, port, tls=tls)
        timeout = 30
        # a wildcard bindAddress doesn't really bind anything, but tells
        # Twisted to set SO_REUSEPORT, so we can share this port later
        bindAddress = ("", 0)
        if tls:
            # give the "tls:" endpoint parser effectively the same thing
            return endpoints.clientFromString(self._reactor,
<<<<<<< HEAD
                                              "tls:%s:%s:bindAddress=" % (p.hostname, port))
        return endpoints.HostnameEndpoint(self._reactor, p.hostname, port, timeout, bindAddress)
=======
                                              f"tls:{p.hostname}:{port}")
        return endpoints.HostnameEndpoint(self._reactor, p.hostname, port)
>>>>>>> 1b4732cc

    def wire(self, boss, nameplate, mailbox, allocator, lister, terminator):
        self._B = _interfaces.IBoss(boss)
        self._N = _interfaces.INameplate(nameplate)
        self._M = _interfaces.IMailbox(mailbox)
        self._A = _interfaces.IAllocator(allocator)
        self._L = _interfaces.ILister(lister)
        self._T = _interfaces.ITerminator(terminator)

    # from Boss
    def start(self):
        self._connector.startService()

    def get_client_port(self):
        return self._ws_client_port

    # from Mailbox
    def tx_claim(self, nameplate):
        self._tx("claim", nameplate=nameplate)

    def tx_open(self, mailbox):
        self._tx("open", mailbox=mailbox)

    def tx_add(self, phase, body):
        assert isinstance(phase, str), type(phase)
        assert isinstance(body, bytes), type(body)
        self._tx("add", phase=phase, body=bytes_to_hexstr(body))

    def tx_release(self, nameplate):
        self._tx("release", nameplate=nameplate)

    def tx_close(self, mailbox, mood):
        self._tx("close", mailbox=mailbox, mood=mood)

    def stop(self):
        # ClientService.stopService is defined to "Stop attempting to
        # reconnect and close any existing connections"
        self._stopping = True  # to catch _initial_connection_failed error
        d = defer.maybeDeferred(self._connector.stopService)
        # ClientService.stopService always fires with None, even if the
        # initial connection failed, so log.err just in case
        d.addErrback(log.err)
        d.addBoth(self._stopped)

    # from Lister
    def tx_list(self):
        self._tx("list")

    # from Code
    def tx_allocate(self):
        self._tx("allocate")

    # from our ClientService
    def _initial_connection_failed(self, f):
        if not self._stopping:
            sce = errors.ServerConnectionError(self._url, f.value)
            d = defer.maybeDeferred(self._connector.stopService)
            # this should happen right away: the ClientService ought to be in
            # the "_waiting" state, and everything in the _waiting.stop
            # transition is immediate
            d.addErrback(log.err)  # just in case something goes wrong
            d.addCallback(lambda _: self._B.error(sce))

    # from our WSClient (the WebSocket protocol)
    def ws_got_client_port(self, port):
        self._ws_client_port = port

    def ws_open(self, proto):
        self._debug("R.connected")
        self._have_made_a_successful_connection = True
        self._evolve_status(mailbox_connection=Connected(self._url))
        self._ws = proto
        try:
            self._tx(
                "bind",
                appid=self._appid,
                side=self._side,
                client_version=self._client_version)
            self._N.connected()
            self._M.connected()
            self._L.connected()
            self._A.connected()
        except Exception as e:
            self._B.error(e)
            raise
        self._debug("R.connected finished notifications")

    def ws_message(self, payload):
        msg = bytes_to_dict(payload)
        if msg["type"] != "ack":
            self._debug("R.rx({} {}{})".format(
                msg["type"],
                msg.get("phase", ""),
                "[mine]" if msg.get("side", "") == self._side else "",
            ))

        self._timing.add("ws_receive", _side=self._side, message=msg)
        if self._debug_record_inbound_f:
            self._debug_record_inbound_f(msg)
        mtype = msg["type"]
        meth = getattr(self, "_response_handle_" + mtype, None)
        if not meth:
            # make tests fail, but real application will ignore it
            log.err(
                errors._UnknownMessageTypeError(
                    f"Unknown inbound message type {msg!r}"))
            return
        try:
            return meth(msg)
        except Exception as e:
            log.err(e)
            self._B.error(e)
            raise

    def ws_close(self, wasClean, code, reason):
        self._debug("R.lost")
        was_open = bool(self._ws)
        self._ws = None
        self._ws_client_port = None
        # when Autobahn connects to a non-websocket server, it gets a
        # CLOSE_STATUS_CODE_ABNORMAL_CLOSE, and delivers onClose() without
        # ever calling onOpen first. This confuses our state machines, so
        # avoid telling them we've lost the connection unless we'd previously
        # told them we'd connected.
        if was_open:
            self._N.lost()
            self._M.lost()
            self._L.lost()
            self._A.lost()

        # and if this happens on the very first connection, then we treat it
        # as a failed initial connection, even though ClientService didn't
        # notice it. There's a Twisted ticket (#8375) about giving
        # ClientService an extra setup function to use, so it can tell
        # whether post-connection negotiation was successful or not, and
        # restart the process if it fails. That would be useful here, so that
        # failAfterFailures=1 would do the right thing if the initial TCP
        # connection succeeds but the first WebSocket negotiation fails.
        if not self._have_made_a_successful_connection:
            # shut down the ClientService, which currently thinks it has a
            # valid connection
            sce = errors.ServerConnectionError(self._url, reason)
            d = defer.maybeDeferred(self._connector.stopService)
            d.addErrback(log.err)  # just in case something goes wrong
            # tell the Boss to quit and inform the user
            d.addCallback(lambda _: self._B.error(sce))

    # internal
    def _stopped(self, res):
        self._T.stoppedRC()

    def _tx(self, mtype, **kwargs):
        assert self._ws
        # msgid is used by misc/dump-timing.py to correlate our sends with
        # their receives, and vice versa. They are also correlated with the
        # ACKs we get back from the server (which we otherwise ignore). There
        # are so few messages, 16 bits is enough to be mostly-unique.
        kwargs["id"] = bytes_to_hexstr(os.urandom(2))
        kwargs["type"] = mtype
        self._debug(f"R.tx({mtype.upper()} {kwargs.get('phase', '')})")
        payload = dict_to_bytes(kwargs)
        self._timing.add("ws_send", _side=self._side, **kwargs)
        self._ws.sendMessage(payload, False)
        # might be nice to have a "debug" hook here to track all
        # messages sent to the mailbox, with timestamps

    def _response_handle_allocated(self, msg):
        nameplate = msg["nameplate"]
        assert isinstance(nameplate, str), type(nameplate)
        self._A.rx_allocated(nameplate)

    def _response_handle_nameplates(self, msg):
        # we get list of {id: ID}, with maybe more attributes in the future
        nameplates = msg["nameplates"]
        assert isinstance(nameplates, list), type(nameplates)
        nids = set()
        for n in nameplates:
            assert isinstance(n, dict), type(n)
            nameplate_id = n["id"]
            assert isinstance(nameplate_id, str), type(nameplate_id)
            nids.add(nameplate_id)
        # deliver a set of nameplate ids
        self._L.rx_nameplates(nids)

    def _response_handle_ack(self, msg):
        pass

    def _response_handle_error(self, msg):
        # the server sent us a type=error. Most cases are due to our mistakes
        # (malformed protocol messages, sending things in the wrong order),
        # but it can also result from CrowdedError (more than two clients
        # using the same channel).
        err = msg["error"]
        orig = msg["orig"]
        self._B.rx_error(err, orig)

    def _response_handle_welcome(self, msg):
        self._B.rx_welcome(msg["welcome"])

    def _response_handle_claimed(self, msg):
        mailbox = msg["mailbox"]
        assert isinstance(mailbox, str), type(mailbox)
        self._N.rx_claimed(mailbox)

    def _response_handle_message(self, msg):
        side = msg["side"]
        phase = msg["phase"]
        assert isinstance(phase, str), type(phase)
        body = hexstr_to_bytes(msg["body"])  # bytes
        self._M.rx_message(side, phase, body)

    def _response_handle_released(self, msg):
        self._N.rx_released()

    def _response_handle_closed(self, msg):
        self._M.rx_closed()

    # record, message, payload, packet, bundle, ciphertext, plaintext<|MERGE_RESOLUTION|>--- conflicted
+++ resolved
@@ -19,14 +19,9 @@
     def onConnect(self, response):
         # this fires during WebSocket negotiation, and isn't very useful
         # unless you want to modify the protocol settings
-<<<<<<< HEAD
-        # print("onConnect", response)
         client_addr = self.transport.getHost()
         if isinstance(client_addr, (IPv4Address, IPv6Address)):
             self._RC.ws_got_client_port(client_addr.port)
-=======
-        pass
->>>>>>> 1b4732cc
 
     def onOpen(self, *args):
         # this fires when the WebSocket is ready to go. No arguments
@@ -137,13 +132,8 @@
         if tls:
             # give the "tls:" endpoint parser effectively the same thing
             return endpoints.clientFromString(self._reactor,
-<<<<<<< HEAD
-                                              "tls:%s:%s:bindAddress=" % (p.hostname, port))
+                                              f"tls:{p.hostname}:{port}:bindAddress=")
         return endpoints.HostnameEndpoint(self._reactor, p.hostname, port, timeout, bindAddress)
-=======
-                                              f"tls:{p.hostname}:{port}")
-        return endpoints.HostnameEndpoint(self._reactor, p.hostname, port)
->>>>>>> 1b4732cc
 
     def wire(self, boss, nameplate, mailbox, allocator, lister, terminator):
         self._B = _interfaces.IBoss(boss)
