from attrs import frozen, Factory
<<<<<<< HEAD
from typing import Set
=======
>>>>>>> 3404a35c


@frozen
class Disconnected:
    pass


@frozen
class Connecting:
    url: str
    last_attempt: int  # unix-timestamp when we last tried connecting


@frozen
class Connected:
    url: str


@frozen
class Failed:
    reason: str


@frozen
class Closed:
    """
    We have purposely shut down our connection to the server
    """


@frozen
class NoPeer:
    """
    We have yet to see a peer
    """


@frozen
class StoppedPeer:
    """
    We have disconnected from the peer (probably on purpose)
    """


@frozen
class ConnectingPeer:
    """
    We are actively trying to connect to a peer
    """
    last_attempt: int  # unix-timestamp


@frozen
class ReconnectingPeer:
    """
    We are actively trying to connect to a peer.
    In contract to `ConnectingPeer`, we've already reached our peer at least once.
    """
    last_attempt: int  # unix-timestamp


@frozen
class ConnectedPeer:
    connected_at: int  # when we first connected (seconds since epoch)
    expires_at: int  # earliest we will consider re-connecting (seconds since epoch)
    hint_description: str  # what sort of connection is this?


@frozen
class NoKey:
    pass


@frozen
class AllegedSharedKey:
    pass  # DO NOT reveal alleged key here; "status" messages are for users


@frozen
class ConfirmedKey:
    pass  # DO NOT reveal real key here; "status" messages are for users


@frozen
class NoCode:
    """
    Not allocated yet
    """


@frozen
class AllocatedCode:
    """
    A valid code is available
    """


@frozen
class ConsumedCode:
    """
    The code was used by the other side, and is now no longer
    usable. The nameplate has been un-claimed (and may be reused by a
    different code any time).
    """


# note that the tests (e.g. test_api.py) leverage the order of these
# types inside the Unions, so that we don't have to separately
# enumerate the expected order (and then also ensure we don't miss any)


# General mailbox statuses
ConnectionStatus = Disconnected | Connecting | Connected | Failed | Closed
PeerSharedKey = NoKey | AllegedSharedKey | ConfirmedKey
CodeStatus = NoCode | AllocatedCode | ConsumedCode

# Dilation only
PeerConnection = NoPeer | ConnectingPeer | ConnectedPeer | ReconnectingPeer | StoppedPeer


# NOTE: probably none of the status stuff should ever reveal secret or
# sensitive information -- on the grounds all this will probably be
# shown to a user at some point


@frozen
class WormholeStatus:
    """
    Represents the current status of a wormhole for use by the outside
    """

    # are we connected to the Mailbox Server?
    mailbox_connection: ConnectionStatus = Disconnected()

    # only Dilation (or "transit") know if we've actually achieved a
    # connection to our peer; this just tracks the PAKE negotiation,
    # basically
    peer_key: PeerSharedKey = NoKey()

    # we don't reveal the actual code here, on the theory the UI
    # should already know it and/or be displaying it somehow. This
    # communicates the *status* of that code, e.g. whether it is stale
    # or not.
    code: CodeStatus = NoCode()


@frozen
class DilationHint:
    url: str
    is_direct: bool


@frozen
class DilationStatus:
    """
    Represents the current status of a Dilated wormhole

    """
    # If we are using Dilation (or trying to) it definitely means we
    # have a Wormhole, and thus a WormholeStatus too -- but do we
    # actually want to 'embed' the wormhole status like this?

    # status of our connection to the Mailbox Server
    mailbox: WormholeStatus

    # current Dilation generation (ever increasing number)
    generation: int

    # communication status with peer
    peer_connection: PeerConnection = NoPeer()

    # available methods to get to peer
<<<<<<< HEAD
    hints: Set[DilationHint] = Factory(set)
=======
    hints: list[DilationHint] = Factory(list)
>>>>>>> 3404a35c
<|MERGE_RESOLUTION|>--- conflicted
+++ resolved
@@ -1,8 +1,4 @@
 from attrs import frozen, Factory
-<<<<<<< HEAD
-from typing import Set
-=======
->>>>>>> 3404a35c
 
 
 @frozen
@@ -175,8 +171,4 @@
     peer_connection: PeerConnection = NoPeer()
 
     # available methods to get to peer
-<<<<<<< HEAD
-    hints: Set[DilationHint] = Factory(set)
-=======
-    hints: list[DilationHint] = Factory(list)
->>>>>>> 3404a35c
+    hints: set[DilationHint] = Factory(set)