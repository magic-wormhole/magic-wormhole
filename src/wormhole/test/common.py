--- conflicted
+++ resolved
@@ -102,53 +102,6 @@
 
 # XXX missing from ServerBase replacement fixtures:
 
-<<<<<<< HEAD
-class ServerBase:
-    @defer.inlineCallbacks
-    def setUp(self):
-        yield self._setup_relay(None)
-
-    @defer.inlineCallbacks
-    def _setup_relay(self, error, advertise_version=None):
-        self.sp = service.MultiService()
-        self.sp.startService()
-        # need to talk to twisted team about only using unicode in
-        # endpoints.serverFromString
-        db = create_channel_db(":memory:")
-        self._usage_db = create_usage_db(":memory:")
-        self._rendezvous = make_server(
-            db,
-            advertise_version=advertise_version,
-            signal_error=error,
-            usage_db=self._usage_db)
-        ep = endpoints.TCP4ServerEndpoint(reactor, 0, interface="127.0.0.1")
-        site = make_web_server(self._rendezvous, log_requests=False)
-        # self._lp = yield ep.listen(site)
-        s = MyInternetService(ep, site)
-        s.setServiceParent(self.sp)
-        self.rdv_ws_port = yield s.getPort()
-        self._relay_server = s
-        # self._rendezvous = s._rendezvous
-        self.relayurl = u"ws://127.0.0.1:%d/v1" % self.rdv_ws_port
-        # ws://127.0.0.1:%d/wormhole-relay/ws
-
-        self.transitport = allocate_tcp_port()
-        ep = endpoints.serverFromString(
-            reactor, "tcp:%d:interface=127.0.0.1" % self.transitport)
-
-        usage = create_usage_tracker(blur_usage=None, log_file=None, usage_db=None)
-        self._transit_server = protocol.ServerFactory()
-        self._transit_server.protocol = TransitConnection
-        self._transit_server.log_requests = False
-        self._transit_server.transit = Transit(usage, reactor.seconds)
-
-        internet.StreamServerEndpointService(ep, self._transit_server).setServiceParent(self.sp)
-        self.transit = u"tcp:127.0.0.1:%d" % self.transitport
-
-    @defer.inlineCallbacks
-    def tearDown(self):
-=======
->>>>>>> aad47f78
         # Unit tests that spawn a (blocking) client in a thread might still
         # have threads running at this point, if one is stuck waiting for a
         # message from a companion which has exited with an error. Our
