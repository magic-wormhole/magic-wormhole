import re
from unittest import mock
from twisted.internet import reactor
from twisted.trial import unittest
from twisted.internet.task import Cooperator
from twisted.internet.defer import Deferred, inlineCallbacks
from zope.interface import implementer

from ... import _interfaces
from ...eventual import EventualQueue
from ..._interfaces import ITerminator
from ..._dilation import manager
from ..._dilation._noise import NoiseConnection


@implementer(_interfaces.ISend)
class MySend(object):
    def __init__(self, side):
        self.rx_phase = 0
        self.side = side

    def send(self, phase, plaintext):
        # print("SEND[%s]" % self.side, phase, plaintext)
        self.peer.got(phase, plaintext)

    def got(self, phase, plaintext):
        d_mo = re.search(r'^dilate-(\d+)$', phase)
        p = int(d_mo.group(1))
        assert p == self.rx_phase
        self.rx_phase += 1
        self.dilator.received_dilate(plaintext)


@implementer(ITerminator)
class FakeTerminator(object):
    def __init__(self):
        self.d = Deferred()

    def stoppedD(self):
        self.d.callback(None)


class Connect(unittest.TestCase):
    @inlineCallbacks
    def test1(self):
        if not NoiseConnection:
            raise unittest.SkipTest("noiseprotocol unavailable")
        # print()
        send_left = MySend("left")
        send_right = MySend("right")
        send_left.peer = send_right
        send_right.peer = send_left
        key = b"\x00"*32
        eq = EventualQueue(reactor)
        cooperator = Cooperator(scheduler=eq.eventually)

        t_left = FakeTerminator()
        t_right = FakeTerminator()

<<<<<<< HEAD
        d_left = manager.Dilator(reactor, eq, cooperator, ["ged"])
=======
        def get_current_wormhole_status():
            return "fake wormhole status"

        d_left = manager.Dilator(reactor, eq, cooperator, get_current_wormhole_status)
>>>>>>> 5aa9b977
        d_left.wire(send_left, t_left)
        d_left.got_key(key)
        d_left.got_wormhole_versions({"can-dilate": ["ged"]})
        send_left.dilator = d_left

<<<<<<< HEAD
        d_right = manager.Dilator(reactor, eq, cooperator, ["ged"])
=======
        d_right = manager.Dilator(reactor, eq, cooperator, get_current_wormhole_status)
>>>>>>> 5aa9b977
        d_right.wire(send_right, t_right)
        d_right.got_key(key)
        d_right.got_wormhole_versions({"can-dilate": ["ged"]})
        send_right.dilator = d_right

        with mock.patch("wormhole._dilation.connector.ipaddrs.find_addresses",
                        return_value=["127.0.0.1"]):
            eps_left_d = d_left.dilate(no_listen=True)
            eps_right_d = d_right.dilate()

        eps_left = yield eps_left_d
        eps_right = yield eps_right_d

        # print("left connected", eps_left)
        # print("right connected", eps_right)

        control_ep_left, connect_ep_left, listen_ep_left = eps_left
        control_ep_right, connect_ep_right, listen_ep_right = eps_right

        # we normally shut down with w.close(), which calls Dilator.stop(),
        # which calls Terminator.stoppedD(), which (after everything else is
        # done) calls Boss.stopped
        d_left.stop()
        d_right.stop()

        yield t_left.d
        yield t_right.d<|MERGE_RESOLUTION|>--- conflicted
+++ resolved
@@ -57,24 +57,16 @@
         t_left = FakeTerminator()
         t_right = FakeTerminator()
 
-<<<<<<< HEAD
-        d_left = manager.Dilator(reactor, eq, cooperator, ["ged"])
-=======
         def get_current_wormhole_status():
             return "fake wormhole status"
 
-        d_left = manager.Dilator(reactor, eq, cooperator, get_current_wormhole_status)
->>>>>>> 5aa9b977
+        d_left = manager.Dilator(reactor, eq, cooperator, ["ged"], get_current_wormhole_status)
         d_left.wire(send_left, t_left)
         d_left.got_key(key)
         d_left.got_wormhole_versions({"can-dilate": ["ged"]})
         send_left.dilator = d_left
 
-<<<<<<< HEAD
-        d_right = manager.Dilator(reactor, eq, cooperator, ["ged"])
-=======
-        d_right = manager.Dilator(reactor, eq, cooperator, get_current_wormhole_status)
->>>>>>> 5aa9b977
+        d_right = manager.Dilator(reactor, eq, cooperator, ["ged"], get_current_wormhole_status)
         d_right.wire(send_right, t_right)
         d_right.got_key(key)
         d_right.got_wormhole_versions({"can-dilate": ["ged"]})
