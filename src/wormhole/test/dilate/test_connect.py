--- conflicted
+++ resolved
@@ -42,7 +42,6 @@
         self.d.callback(None)
 
 
-<<<<<<< HEAD
 @ensureDeferred
 @pytest.mark.skipif(not NoiseConnection, reason="noiseprotocol required")
 async def test1():
@@ -58,19 +57,16 @@
     t_left = FakeTerminator()
     t_right = FakeTerminator()
 
-    def get_current_wormhole_status():
-        return "fake wormhole status"
-
-    d_left = manager.Dilator(reactor, eq, cooperator, get_current_wormhole_status)
+    d_left = manager.Dilator(reactor, eq, cooperator, ["ged"])
     d_left.wire(send_left, t_left)
     d_left.got_key(key)
-    d_left.got_wormhole_versions({"can-dilate": ["1"]})
+    d_left.got_wormhole_versions({"can-dilate": ["ged"]})
     send_left.dilator = d_left
 
-    d_right = manager.Dilator(reactor, eq, cooperator, get_current_wormhole_status)
+    d_right = manager.Dilator(reactor, eq, cooperator, ["ged"])
     d_right.wire(send_right, t_right)
     d_right.got_key(key)
-    d_right.got_wormhole_versions({"can-dilate": ["1"]})
+    d_right.got_wormhole_versions({"can-dilate": ["ged"]})
     send_right.dilator = d_right
 
     with mock.patch("wormhole._dilation.connector.ipaddrs.find_addresses",
@@ -91,57 +87,4 @@
     d_right.stop()
 
     await t_left.d
-    await t_right.d
-=======
-class Connect(unittest.TestCase):
-    @inlineCallbacks
-    def test1(self):
-        if not NoiseConnection:
-            raise unittest.SkipTest("noiseprotocol unavailable")
-        # print()
-        send_left = MySend("left")
-        send_right = MySend("right")
-        send_left.peer = send_right
-        send_right.peer = send_left
-        key = b"\x00"*32
-        eq = EventualQueue(reactor)
-        cooperator = Cooperator(scheduler=eq.eventually)
-
-        t_left = FakeTerminator()
-        t_right = FakeTerminator()
-
-        d_left = manager.Dilator(reactor, eq, cooperator, ["ged"])
-        d_left.wire(send_left, t_left)
-        d_left.got_key(key)
-        d_left.got_wormhole_versions({"can-dilate": ["ged"]})
-        send_left.dilator = d_left
-
-        d_right = manager.Dilator(reactor, eq, cooperator, ["ged"])
-        d_right.wire(send_right, t_right)
-        d_right.got_key(key)
-        d_right.got_wormhole_versions({"can-dilate": ["ged"]})
-        send_right.dilator = d_right
-
-        with mock.patch("wormhole._dilation.connector.ipaddrs.find_addresses",
-                        return_value=["127.0.0.1"]):
-            eps_left_d = d_left.dilate(no_listen=True)
-            eps_right_d = d_right.dilate()
-
-        eps_left = yield eps_left_d
-        eps_right = yield eps_right_d
-
-        # print("left connected", eps_left)
-        # print("right connected", eps_right)
-
-        control_ep_left, connect_ep_left, listen_ep_left = eps_left
-        control_ep_right, connect_ep_right, listen_ep_right = eps_right
-
-        # we normally shut down with w.close(), which calls Dilator.stop(),
-        # which calls Terminator.stoppedD(), which (after everything else is
-        # done) calls Boss.stopped
-        d_left.stop()
-        d_right.stop()
-
-        yield t_left.d
-        yield t_right.d
->>>>>>> 3fede229
+    await t_right.d