--- conflicted
+++ resolved
@@ -28,235 +28,6 @@
     return c, n, connector, t, eq
 
 
-<<<<<<< HEAD
-class Connection(unittest.TestCase):
-    def test_hashable(self):
-        c, n, connector, t, eq = make_con(LEADER)
-        hash(c)
-
-    def test_bad_prologue(self):
-        c, n, connector, t, eq = make_con(LEADER)
-        c.makeConnection(t)
-        d = c.when_disconnected()
-        self.assertEqual(n.mock_calls, [mock.call.start_handshake()])
-        self.assertEqual(connector.mock_calls, [])
-        self.assertEqual(t.mock_calls, [mock.call.write(b"outbound_prologue\n")])
-        clear_mock_calls(n, connector, t)
-
-        c.dataReceived(b"prologue\n")
-        self.assertEqual(n.mock_calls, [])
-        self.assertEqual(connector.mock_calls, [])
-        self.assertEqual(t.mock_calls, [mock.call.loseConnection()])
-
-        eq.flush_sync()
-        self.assertNoResult(d)
-        c.connectionLost(b"why")
-        eq.flush_sync()
-        self.assertIdentical(self.successResultOf(d), c)
-
-    def _test_no_relay(self, role):
-        c, n, connector, t, eq = make_con(role)
-        t_kcm = KCM()
-        t_open = Open(seqnum=1, scid=0x11223344)
-        t_ack = Ack(resp_seqnum=2)
-        n.decrypt = mock.Mock(side_effect=[
-            encode_record(t_kcm),
-            encode_record(t_open),
-        ])
-        exp_kcm = b"\x00\x00\x00\x03kcm"
-        n.encrypt = mock.Mock(side_effect=[b"kcm", b"ack1"])
-        m = mock.Mock()  # Manager
-
-        c.makeConnection(t)
-        self.assertEqual(n.mock_calls, [mock.call.start_handshake()])
-        self.assertEqual(connector.mock_calls, [])
-        self.assertEqual(t.mock_calls, [mock.call.write(b"outbound_prologue\n")])
-        clear_mock_calls(n, connector, t, m)
-
-        c.dataReceived(b"inbound_prologue\n")
-
-        exp_handshake = b"\x00\x00\x00\x09handshake"
-        if role is LEADER:
-            # the LEADER sends the Noise handshake message immediately upon
-            # receipt of the prologue
-            self.assertEqual(n.mock_calls, [mock.call.write_message()])
-            self.assertEqual(t.mock_calls, [mock.call.write(exp_handshake)])
-        else:
-            # however the FOLLOWER waits until receiving the leader's
-            # handshake before sending their own
-            self.assertEqual(n.mock_calls, [])
-            self.assertEqual(t.mock_calls, [])
-        self.assertEqual(connector.mock_calls, [])
-
-        clear_mock_calls(n, connector, t, m)
-
-        c.dataReceived(b"\x00\x00\x00\x0Ahandshake2")
-        if role is LEADER:
-            # we're the leader, so we don't send the KCM right away
-            self.assertEqual(n.mock_calls, [
-                mock.call.read_message(b"handshake2")])
-            self.assertEqual(connector.mock_calls, [])
-            self.assertEqual(t.mock_calls, [])
-            self.assertEqual(c._manager, None)
-        else:
-            # we're the follower, so we send our Noise handshake, then
-            # encrypt and send the KCM immediately
-            self.assertEqual(n.mock_calls, [
-                mock.call.read_message(b"handshake2"),
-                mock.call.write_message(),
-                mock.call.encrypt(encode_record(t_kcm)),
-            ])
-            self.assertEqual(connector.mock_calls, [])
-            self.assertEqual(t.mock_calls, [
-                mock.call.write(exp_handshake),
-                mock.call.write(exp_kcm)])
-            self.assertEqual(c._manager, None)
-        clear_mock_calls(n, connector, t, m)
-
-        c.dataReceived(b"\x00\x00\x00\x03KCM")
-        # leader: inbound KCM means we add the candidate
-        # follower: inbound KCM means we've been selected.
-        # in both cases we notify Connector.add_candidate(), and the Connector
-        # decides if/when to call .select()
-
-        self.assertEqual(n.mock_calls, [mock.call.decrypt(b"KCM")])
-        self.assertEqual(connector.mock_calls, [mock.call.add_candidate(c)])
-        self.assertEqual(t.mock_calls, [])
-        clear_mock_calls(n, connector, t, m)
-
-        # now pretend this connection wins (either the Leader decides to use
-        # this one among all the candidates, or we're the Follower and the
-        # Connector is reacting to add_candidate() by recognizing we're the
-        # only candidate there is)
-        c.select(m)
-        self.assertIdentical(c._manager, m)
-        if role is LEADER:
-            # TODO: currently Connector.select_and_stop_remaining() is
-            # responsible for sending the KCM just before calling c.select()
-            # iff we're the LEADER, therefore Connection.select won't send
-            # anything. This should be moved to c.select().
-            self.assertEqual(n.mock_calls, [])
-            self.assertEqual(connector.mock_calls, [])
-            self.assertEqual(t.mock_calls, [])
-            # there's a call to .have_peer(...) but we don't really care?
-            self.assertEqual(len(m.mock_calls), 1)
-
-            c.send_record(KCM())
-            self.assertEqual(n.mock_calls, [
-                mock.call.encrypt(encode_record(t_kcm)),
-            ])
-            self.assertEqual(connector.mock_calls, [])
-            self.assertEqual(t.mock_calls, [mock.call.write(exp_kcm)])
-            self.assertEqual(len(m.mock_calls), 1)  # .have_peer() call
-        else:
-            # follower: we already sent the KCM, do nothing
-            self.assertEqual(n.mock_calls, [])
-            self.assertEqual(connector.mock_calls, [])
-            self.assertEqual(t.mock_calls, [])
-            self.assertEqual(len(m.mock_calls), 1)  # have_peer()
-        clear_mock_calls(n, connector, t, m)
-
-        c.dataReceived(b"\x00\x00\x00\x04msg1")
-        self.assertEqual(n.mock_calls, [mock.call.decrypt(b"msg1")])
-        self.assertEqual(connector.mock_calls, [])
-        self.assertEqual(t.mock_calls, [])
-        self.assertEqual(m.mock_calls, [mock.call.got_record(t_open)])
-        clear_mock_calls(n, connector, t, m)
-
-        c.send_record(t_ack)
-        exp_ack = b"\x06\x00\x00\x00\x02"
-        self.assertEqual(n.mock_calls, [mock.call.encrypt(exp_ack)])
-        self.assertEqual(connector.mock_calls, [])
-        self.assertEqual(t.mock_calls, [mock.call.write(b"\x00\x00\x00\x04ack1")])
-        self.assertEqual(m.mock_calls, [])
-        clear_mock_calls(n, connector, t, m)
-
-        c.disconnect()
-        self.assertEqual(n.mock_calls, [])
-        self.assertEqual(connector.mock_calls, [])
-        self.assertEqual(t.mock_calls, [mock.call.loseConnection()])
-        self.assertEqual(m.mock_calls, [])
-        clear_mock_calls(n, connector, t, m)
-
-    def test_no_relay_leader(self):
-        return self._test_no_relay(LEADER)
-
-    def test_no_relay_follower(self):
-        return self._test_no_relay(FOLLOWER)
-
-    def test_relay(self):
-        c, n, connector, t, eq = make_con(LEADER, use_relay=True)
-
-        c.makeConnection(t)
-        self.assertEqual(n.mock_calls, [mock.call.start_handshake()])
-        self.assertEqual(connector.mock_calls, [])
-        self.assertEqual(t.mock_calls, [mock.call.write(b"relay_handshake\n")])
-        clear_mock_calls(n, connector, t)
-
-        c.dataReceived(b"ok\n")
-        self.assertEqual(n.mock_calls, [])
-        self.assertEqual(connector.mock_calls, [])
-        self.assertEqual(t.mock_calls, [mock.call.write(b"outbound_prologue\n")])
-        clear_mock_calls(n, connector, t)
-
-        c.dataReceived(b"inbound_prologue\n")
-        self.assertEqual(n.mock_calls, [mock.call.write_message()])
-        self.assertEqual(connector.mock_calls, [])
-        exp_handshake = b"\x00\x00\x00\x09handshake"
-        self.assertEqual(t.mock_calls, [mock.call.write(exp_handshake)])
-        clear_mock_calls(n, connector, t)
-
-    def test_relay_jilted(self):
-        c, n, connector, t, eq = make_con(LEADER, use_relay=True)
-        d = c.when_disconnected()
-
-        c.makeConnection(t)
-        self.assertEqual(n.mock_calls, [mock.call.start_handshake()])
-        self.assertEqual(connector.mock_calls, [])
-        self.assertEqual(t.mock_calls, [mock.call.write(b"relay_handshake\n")])
-        clear_mock_calls(n, connector, t)
-
-        c.connectionLost(b"why")
-        eq.flush_sync()
-        self.assertIdentical(self.successResultOf(d), c)
-
-    def test_relay_bad_response(self):
-        c, n, connector, t, eq = make_con(LEADER, use_relay=True)
-
-        c.makeConnection(t)
-        self.assertEqual(n.mock_calls, [mock.call.start_handshake()])
-        self.assertEqual(connector.mock_calls, [])
-        self.assertEqual(t.mock_calls, [mock.call.write(b"relay_handshake\n")])
-        clear_mock_calls(n, connector, t)
-
-        c.dataReceived(b"not ok\n")
-        self.assertEqual(n.mock_calls, [])
-        self.assertEqual(connector.mock_calls, [])
-        self.assertEqual(t.mock_calls, [mock.call.loseConnection()])
-        clear_mock_calls(n, connector, t)
-
-    def test_follower_combined(self):
-        c, n, connector, t, eq = make_con(FOLLOWER)
-        t_kcm = KCM()
-        t_open = Open(seqnum=1, scid=0x11223344)
-        n.decrypt = mock.Mock(side_effect=[
-            encode_record(t_kcm),
-            encode_record(t_open),
-        ])
-        exp_kcm = b"\x00\x00\x00\x03kcm"
-        n.encrypt = mock.Mock(side_effect=[b"kcm", b"ack1"])
-        m = mock.Mock()  # Manager
-
-        c.makeConnection(t)
-        self.assertEqual(n.mock_calls, [mock.call.start_handshake()])
-        self.assertEqual(connector.mock_calls, [])
-        self.assertEqual(t.mock_calls, [mock.call.write(b"outbound_prologue\n")])
-        clear_mock_calls(n, connector, t, m)
-
-        c.dataReceived(b"inbound_prologue\n")
-
-        exp_handshake = b"\x00\x00\x00\x09handshake"
-=======
 def test_hashable():
     c, n, connector, t, eq = make_con(LEADER)
     hash(c)
@@ -311,7 +82,6 @@
         assert n.mock_calls == [mock.call.write_message()]
         assert t.mock_calls == [mock.call.write(exp_handshake)]
     else:
->>>>>>> aad47f78
         # however the FOLLOWER waits until receiving the leader's
         # handshake before sending their own
         assert n.mock_calls == []
