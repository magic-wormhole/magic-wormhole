--- conflicted
+++ resolved
@@ -12,12 +12,8 @@
 from ...eventual import EventualQueue
 from ..._dilation._noise import NoiseConnection
 
-<<<<<<< HEAD
-
-APPID = u"lothar.com/dilate-test"
-=======
+
 APPID = "lothar.com/dilate-test"
->>>>>>> e5f2ba2c
 
 
 def doBoth(d1, d2):
