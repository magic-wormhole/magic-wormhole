import json

from nacl.secret import SecretBox
from spake2 import SPAKE2_Symmetric
from zope.interface import directlyProvides, implementer

from unittest import mock

from .. import (__version__, _allocator, _boss, _code, _input, _key, _lister,
                _mailbox, _nameplate, _order, _receive, _rendezvous, _send,
                _terminator, errors, timing)
from .._interfaces import (IAllocator, IBoss, ICode, IDilator, IInput, IKey,
                           ILister, IMailbox, INameplate, IOrder, IReceive,
                           IRendezvousConnector, ISend, ITerminator, IWordlist,
                           ITorManager)
from .._key import derive_key, derive_phase_key, encrypt_data
from ..journal import ImmediateJournal
from .._status import WormholeStatus
from ..util import (bytes_to_dict, bytes_to_hexstr, dict_to_bytes,
                    hexstr_to_bytes, to_bytes)
import pytest
import pytest_twisted


@implementer(IWordlist)
class FakeWordList(object):
    def choose_words(self, length):
        return "-".join(["word"] * length)

    def get_completions(self, prefix):
        self._get_completions_prefix = prefix
        return self._completions


class Dummy:
    def __init__(self, name, events, iface, *meths, **kw):
        self.name = name
        self.events = events
        if iface:
            directlyProvides(self, iface)
        for meth in meths:
            self.mock(meth)
        self.retval = None
        for k, v in kw.items():
            setattr(self, k, v)

    def mock(self, meth):
        def log(*args):
            self.events.append(("%s.%s" % (self.name, meth), ) + args)
            return self.retval

        setattr(self, meth, log)


def build_send():
    events = []
    s = _send.Send(u"side", timing.DebugTiming())
    m = Dummy("m", events, IMailbox, "add_message")
    s.wire(m)
    return s, m, events


def test_send_first():
    s, m, events = build_send()
    s.send("phase1", b"msg")
    assert events == []
    key = b"\x00" * 32
    nonce1 = b"\x00" * SecretBox.NONCE_SIZE
    with mock.patch("nacl.utils.random", side_effect=[nonce1]) as r:
        s.got_verified_key(key)
    assert r.mock_calls == [mock.call(SecretBox.NONCE_SIZE)]
    # print(bytes_to_hexstr(events[0][2]))
    enc1 = hexstr_to_bytes(
        ("000000000000000000000000000000000000000000000000"
         "22f1a46c3c3496423c394621a2a5a8cf275b08"))
    assert events == [("m.add_message", "phase1", enc1)]
    events[:] = []

    nonce2 = b"\x02" * SecretBox.NONCE_SIZE
    with mock.patch("nacl.utils.random", side_effect=[nonce2]) as r:
        s.send("phase2", b"msg")
    assert r.mock_calls == [mock.call(SecretBox.NONCE_SIZE)]
    enc2 = hexstr_to_bytes(
        ("0202020202020202020202020202020202020202"
         "020202026660337c3eac6513c0dac9818b62ef16d9cd7e"))
    assert events == [("m.add_message", "phase2", enc2)]

def test_key_first():
    s, m, events = build_send()
    key = b"\x00" * 32
    s.got_verified_key(key)
    assert events == []

    nonce1 = b"\x00" * SecretBox.NONCE_SIZE
    with mock.patch("nacl.utils.random", side_effect=[nonce1]) as r:
        s.send("phase1", b"msg")
    assert r.mock_calls == [mock.call(SecretBox.NONCE_SIZE)]
    enc1 = hexstr_to_bytes(("00000000000000000000000000000000000000000000"
                            "000022f1a46c3c3496423c394621a2a5a8cf275b08"))
    assert events == [("m.add_message", "phase1", enc1)]
    events[:] = []

    nonce2 = b"\x02" * SecretBox.NONCE_SIZE
    with mock.patch("nacl.utils.random", side_effect=[nonce2]) as r:
        s.send("phase2", b"msg")
    assert r.mock_calls == [mock.call(SecretBox.NONCE_SIZE)]
    enc2 = hexstr_to_bytes(
        ("0202020202020202020202020202020202020"
         "202020202026660337c3eac6513c0dac9818b62ef16d9cd7e"))
    assert events == [("m.add_message", "phase2", enc2)]


def build_order():
    events = []
    o = _order.Order(u"side", timing.DebugTiming())
    k = Dummy("k", events, IKey, "got_pake")
    r = Dummy("r", events, IReceive, "got_message")
    o.wire(k, r)
    return o, k, r, events


def test_in_order():
    o, k, r, events = build_order()
    o.got_message(u"side", u"pake", b"body")
    assert events == [("k.got_pake", b"body")]  # right away
    o.got_message(u"side", u"version", b"body")
    o.got_message(u"side", u"1", b"body")
    assert events == [
        ("k.got_pake", b"body"),
        ("r.got_message", u"side", u"version", b"body"),
        ("r.got_message", u"side", u"1", b"body"),
    ]

def test_out_of_order():
    o, k, r, events = build_order()
    o.got_message(u"side", u"version", b"body")
    assert events == []  # nothing yet
    o.got_message(u"side", u"1", b"body")
    assert events == []  # nothing yet
    o.got_message(u"side", u"pake", b"body")
    # got_pake is delivered first
    assert events == [
        ("k.got_pake", b"body"),
        ("r.got_message", u"side", u"version", b"body"),
        ("r.got_message", u"side", u"1", b"body"),
    ]


def build_receive():
    events = []
    r = _receive.Receive(u"side", timing.DebugTiming())
    b = Dummy("b", events, IBoss, "happy", "scared", "got_verifier",
              "got_message")
    s = Dummy("s", events, ISend, "got_verified_key")
    r.wire(b, s)
    return r, b, s, events


def test_good_receive():
    r, b, s, events = build_receive()
    key = b"key"
    r.got_key(key)
    assert events == []
    verifier = derive_key(key, b"wormhole:verifier")
    phase1_key = derive_phase_key(key, u"side", u"phase1")
    data1 = b"data1"
    good_body = encrypt_data(phase1_key, data1)
    r.got_message(u"side", u"phase1", good_body)
    assert events == [
        ("s.got_verified_key", key),
        ("b.happy", ),
        ("b.got_verifier", verifier),
        ("b.got_message", u"phase1", data1),
    ]

    phase2_key = derive_phase_key(key, u"side", u"phase2")
    data2 = b"data2"
    good_body = encrypt_data(phase2_key, data2)
    r.got_message(u"side", u"phase2", good_body)
    assert events == [
        ("s.got_verified_key", key),
        ("b.happy", ),
        ("b.got_verifier", verifier),
        ("b.got_message", u"phase1", data1),
        ("b.got_message", u"phase2", data2),
    ]

def test_early_bad():
    r, b, s, events = build_receive()
    key = b"key"
    r.got_key(key)
    assert events == []
    phase1_key = derive_phase_key(key, u"side", u"bad")
    data1 = b"data1"
    bad_body = encrypt_data(phase1_key, data1)
    r.got_message(u"side", u"phase1", bad_body)
    assert events == [
        ("b.scared", ),
    ]

    phase2_key = derive_phase_key(key, u"side", u"phase2")
    data2 = b"data2"
    good_body = encrypt_data(phase2_key, data2)
    r.got_message(u"side", u"phase2", good_body)
    assert events == [
        ("b.scared", ),
    ]

def test_late_bad():
    r, b, s, events = build_receive()
    key = b"key"
    r.got_key(key)
    assert events == []
    verifier = derive_key(key, b"wormhole:verifier")
    phase1_key = derive_phase_key(key, u"side", u"phase1")
    data1 = b"data1"
    good_body = encrypt_data(phase1_key, data1)
    r.got_message(u"side", u"phase1", good_body)
    assert events == [
        ("s.got_verified_key", key),
        ("b.happy", ),
        ("b.got_verifier", verifier),
        ("b.got_message", u"phase1", data1),
    ]

    phase2_key = derive_phase_key(key, u"side", u"bad")
    data2 = b"data2"
    bad_body = encrypt_data(phase2_key, data2)
    r.got_message(u"side", u"phase2", bad_body)
    assert events == [
        ("s.got_verified_key", key),
        ("b.happy", ),
        ("b.got_verifier", verifier),
        ("b.got_message", u"phase1", data1),
        ("b.scared", ),
    ]
    r.got_message(u"side", u"phase1", good_body)
    r.got_message(u"side", u"phase2", bad_body)
    assert events == [
        ("s.got_verified_key", key),
        ("b.happy", ),
        ("b.got_verifier", verifier),
        ("b.got_message", u"phase1", data1),
        ("b.scared", ),
    ]


def build_key():
    events = []
    k = _key.Key(u"appid", {}, u"side", timing.DebugTiming())
    b = Dummy("b", events, IBoss, "scared", "got_key")
    m = Dummy("m", events, IMailbox, "add_message")
    r = Dummy("r", events, IReceive, "got_key")
    k.wire(b, m, r)
    return k, b, m, r, events


def test_good_key():
    k, b, m, r, events = build_key()
    code = u"1-foo"
    k.got_code(code)
    assert len(events) == 1
    assert events[0][:2] == ("m.add_message", "pake")
    msg1_json = events[0][2].decode("utf-8")
    events[:] = []
    msg1 = json.loads(msg1_json)
    msg1_bytes = hexstr_to_bytes(msg1["pake_v1"])
    sp = SPAKE2_Symmetric(to_bytes(code), idSymmetric=to_bytes(u"appid"))
    msg2_bytes = sp.start()
    key2 = sp.finish(msg1_bytes)
    msg2 = dict_to_bytes({"pake_v1": bytes_to_hexstr(msg2_bytes)})
    k.got_pake(msg2)
    assert len(events) == 3, events
    assert events[0] == ("b.got_key", key2)
    assert events[1][:2] == ("m.add_message", "version")
    assert events[2] == ("r.got_key", key2)

def test_bad():
    k, b, m, r, events = build_key()
    code = u"1-foo"
    k.got_code(code)
    assert len(events) == 1
    assert events[0][:2] == ("m.add_message", "pake")
    pake_1_json = events[0][2].decode("utf-8")
    pake_1 = json.loads(pake_1_json)
    assert list(pake_1.keys()) == \
                     ["pake_v1"]  # value is PAKE stuff
    events[:] = []
    bad_pake_d = {"not_pake_v1": "stuff"}
    k.got_pake(dict_to_bytes(bad_pake_d))
    assert events == [("b.scared", )]

def test_reversed():
    # A receiver using input_code() will choose the nameplate first, then
    # the rest of the code. Once the nameplate is selected, we'll claim
    # it and open the mailbox, which will cause the senders PAKE to
    # arrive before the code has been set. Key() is supposed to stash the
    # PAKE message until the code is set (allowing the PAKE computation
    # to finish). This test exercises that PAKE-then-code sequence.
    k, b, m, r, events = build_key()
    code = u"1-foo"

    sp = SPAKE2_Symmetric(to_bytes(code), idSymmetric=to_bytes(u"appid"))
    msg2_bytes = sp.start()
    msg2 = dict_to_bytes({"pake_v1": bytes_to_hexstr(msg2_bytes)})
    k.got_pake(msg2)
    assert len(events) == 0

    k.got_code(code)
    assert len(events) == 4
    assert events[0][:2] == ("m.add_message", "pake")
    msg1_json = events[0][2].decode("utf-8")
    msg1 = json.loads(msg1_json)
    msg1_bytes = hexstr_to_bytes(msg1["pake_v1"])
    key2 = sp.finish(msg1_bytes)
    assert events[1] == ("b.got_key", key2)
    assert events[2][:2] == ("m.add_message", "version")
    assert events[3] == ("r.got_key", key2)


def build_code():
    events = []
    c = _code.Code(timing.DebugTiming())
    b = Dummy("b", events, IBoss, "got_code")
    a = Dummy("a", events, IAllocator, "allocate")
    n = Dummy("n", events, INameplate, "set_nameplate")
    k = Dummy("k", events, IKey, "got_code")
    i = Dummy("i", events, IInput, "start")
    c.wire(b, a, n, k, i)
    return c, b, a, n, k, i, events


def test_set_code():
    c, b, a, n, k, i, events = build_code()
    c.set_code(u"1-code")
    assert events == [
        ("n.set_nameplate", u"1"),
        ("b.got_code", u"1-code"),
        ("k.got_code", u"1-code"),
    ]

def test_set_code_invalid():
    c, b, a, n, k, i, events = build_code()
    with pytest.raises(errors.KeyFormatError) as e:
        c.set_code(u"1-code ")
    assert str(e.value) == "Code '1-code ' contains spaces."
    with pytest.raises(errors.KeyFormatError) as e:
        c.set_code(u" 1-code")
    assert str(e.value) == "Code ' 1-code' contains spaces."
    with pytest.raises(errors.KeyFormatError) as e:
        c.set_code(u"code-code")
    assert str(e.value) == \
        "Nameplate 'code' must be numeric, with no spaces."

    # it should still be possible to use the wormhole at this point
    c.set_code(u"1-code")
    assert events == [
        ("n.set_nameplate", u"1"),
        ("b.got_code", u"1-code"),
        ("k.got_code", u"1-code"),
    ]

def test_allocate_code():
    c, b, a, n, k, i, events = build_code()
    wl = FakeWordList()
    c.allocate_code(2, wl)
    assert events == [("a.allocate", 2, wl)]
    events[:] = []
    c.allocated("1", "1-code")
    assert events == [
        ("n.set_nameplate", u"1"),
        ("b.got_code", u"1-code"),
        ("k.got_code", u"1-code"),
    ]

def test_input_code():
    c, b, a, n, k, i, events = build_code()
    c.input_code()
    assert events == [("i.start", )]
    events[:] = []
    c.got_nameplate("1")
    assert events == [
        ("n.set_nameplate", u"1"),
    ]
    events[:] = []
    c.finished_input("1-code")
    assert events == [
        ("b.got_code", u"1-code"),
        ("k.got_code", u"1-code"),
    ]


def build_input():
    events = []
    i = _input.Input(timing.DebugTiming())
    code = Dummy("c", events, ICode, "got_nameplate", "finished_input")
    lister = Dummy("l", events, ILister, "refresh")
    i.wire(code, lister)
    return i, code, lister, events


def test_ignore_completion():
    i, c, lister, events = build_input()
    helper = i.start()
    assert isinstance(helper, _input.Helper)
    assert events == [("l.refresh", )]
    events[:] = []
    with pytest.raises(errors.MustChooseNameplateFirstError):
        helper.choose_words("word-word")
    helper.choose_nameplate("1")
    assert events == [("c.got_nameplate", "1")]
    events[:] = []
    with pytest.raises(errors.AlreadyChoseNameplateError):
        helper.choose_nameplate("2")
    helper.choose_words("word-word")
    with pytest.raises(errors.AlreadyChoseWordsError):
        helper.choose_words("word-word")
    assert events == [("c.finished_input", "1-word-word")]

def test_bad_nameplate():
    i, c, lister, events = build_input()
    helper = i.start()
    assert isinstance(helper, _input.Helper)
    assert events == [("l.refresh", )]
    events[:] = []
    with pytest.raises(errors.MustChooseNameplateFirstError):
        helper.choose_words("word-word")
    with pytest.raises(errors.KeyFormatError):
        helper.choose_nameplate(" 1")
    # should still work afterwards
    helper.choose_nameplate("1")
    assert events == [("c.got_nameplate", "1")]
    events[:] = []
    with pytest.raises(errors.AlreadyChoseNameplateError):
        helper.choose_nameplate("2")
    helper.choose_words("word-word")
    with pytest.raises(errors.AlreadyChoseWordsError):
        helper.choose_words("word-word")
    assert events == [("c.finished_input", "1-word-word")]


@pytest_twisted.ensureDeferred
async def test_with_completion():
    i, c, lister, events = build_input()
    helper = i.start()
    assert isinstance(helper, _input.Helper)
    assert events == [("l.refresh", )]
    events[:] = []
    d = helper.when_wordlist_is_available()
    assert not d.called
    helper.refresh_nameplates()
    assert events == [("l.refresh", )]
    events[:] = []
    with pytest.raises(errors.MustChooseNameplateFirstError):
        helper.get_word_completions("prefix")
    i.got_nameplates({"1", "12", "34", "35", "367"})
    assert not d.called
    assert helper.get_nameplate_completions("") == \
        {"1-", "12-", "34-", "35-", "367-"}
    assert helper.get_nameplate_completions("1") == {"1-", "12-"}
    assert helper.get_nameplate_completions("2") == set()
    assert helper.get_nameplate_completions("3") == {"34-", "35-", "367-"}
    helper.choose_nameplate("34")
    with pytest.raises(errors.AlreadyChoseNameplateError):
        helper.refresh_nameplates()
    with pytest.raises(errors.AlreadyChoseNameplateError):
        helper.get_nameplate_completions("1")
    assert events == [("c.got_nameplate", "34")]
    events[:] = []
    # no wordlist yet
    assert not d.called
    assert helper.get_word_completions("") == set()
    wl = FakeWordList()
    i.got_wordlist(wl)
    assert await d is None
    # a new Deferred should fire right away
    d = helper.when_wordlist_is_available()
    assert await d is None

    wl._completions = {"abc-", "abcd-", "ae-"}
    assert helper.get_word_completions("a") == wl._completions
    assert wl._get_completions_prefix == "a"
    with pytest.raises(errors.AlreadyChoseNameplateError):
        helper.refresh_nameplates()
    with pytest.raises(errors.AlreadyChoseNameplateError):
        helper.get_nameplate_completions("1")
    helper.choose_words("word-word")
    with pytest.raises(errors.AlreadyChoseWordsError):
        helper.get_word_completions("prefix")
    with pytest.raises(errors.AlreadyChoseWordsError):
        helper.choose_words("word-word")
<<<<<<< HEAD
    assert events == [("c.finished_input", "34-word-word")]


def build_lister():
    events = []
    lister = _lister.Lister(timing.DebugTiming())
    rc = Dummy("rc", events, IRendezvousConnector, "tx_list")
    i = Dummy("i", events, IInput, "got_nameplates")
    lister.wire(rc, i)
    return lister, rc, i, events


def test_connect_first_lister():
    lister, rc, i, events = build_lister()
    lister.connected()
    lister.lost()
    lister.connected()
    assert events == []
    lister.refresh()
    assert events == [
        ("rc.tx_list", ),
    ]
    events[:] = []
    lister.rx_nameplates({"1", "2", "3"})
    assert events == [
        ("i.got_nameplates", {"1", "2", "3"}),
    ]
    events[:] = []
    # now we're satisfied: disconnecting and reconnecting won't ask again
    lister.lost()
    lister.connected()
    assert events == []

    # but if we're told to refresh, we'll do so
    lister.refresh()
    assert events == [
        ("rc.tx_list", ),
    ]

def test_connect_first_ask_twice():
    lister, rc, i, events = build_lister()
    lister.connected()
    assert events == []
    lister.refresh()
    lister.refresh()
    assert events == [
        ("rc.tx_list", ),
        ("rc.tx_list", ),
    ]
    lister.rx_nameplates({"1", "2", "3"})
    assert events == [
        ("rc.tx_list", ),
        ("rc.tx_list", ),
        ("i.got_nameplates", {"1", "2", "3"}),
    ]
    lister.rx_nameplates({"1", "2", "3", "4"})
    assert events == [
        ("rc.tx_list", ),
        ("rc.tx_list", ),
        ("i.got_nameplates", {"1", "2", "3"}),
        ("i.got_nameplates", {"1", "2", "3", "4"}),
    ]

def test_reconnect():
    lister, rc, i, events = build_lister()
    lister.refresh()
    lister.connected()
    assert events == [
        ("rc.tx_list", ),
    ]
    events[:] = []
    lister.lost()
    lister.connected()
    assert events == [
        ("rc.tx_list", ),
    ]

def test_refresh_first():
    lister, rc, i, events = build_lister()
    lister.refresh()
    assert events == []
    lister.connected()
    assert events == [
        ("rc.tx_list", ),
    ]
    lister.rx_nameplates({"1", "2", "3"})
    assert events == [
        ("rc.tx_list", ),
        ("i.got_nameplates", {"1", "2", "3"}),
    ]

def test_unrefreshed():
    lister, rc, i, events = build_lister()
    assert events == []
    # we receive a spontaneous rx_nameplates, without asking
    lister.connected()
    assert events == []
    lister.rx_nameplates({"1", "2", "3"})
    assert events == [
        ("i.got_nameplates", {"1", "2", "3"}),
    ]


def build_allocator():
    events = []
    a = _allocator.Allocator(timing.DebugTiming())
    rc = Dummy("rc", events, IRendezvousConnector, "tx_allocate")
    c = Dummy("c", events, ICode, "allocated")
    a.wire(rc, c)
    return a, rc, c, events


def test_no_allocation():
    a, rc, c, events = build_allocator()
    a.connected()
    assert events == []

def test_allocate_first():
    a, rc, c, events = build_allocator()
    a.allocate(2, FakeWordList())
    assert events == []
    a.connected()
    assert events == [("rc.tx_allocate", )]
    events[:] = []
    a.lost()
    a.connected()
    assert events == [
        ("rc.tx_allocate", ),
    ]
    events[:] = []
    a.rx_allocated("1")
    assert events == [
        ("c.allocated", "1", "1-word-word"),
    ]

def test_connect_first_allocator():
    a, rc, c, events = build_allocator()
    a.connected()
    assert events == []
    a.allocate(2, FakeWordList())
    assert events == [("rc.tx_allocate", )]
    events[:] = []
    a.lost()
    a.connected()
    assert events == [
        ("rc.tx_allocate", ),
    ]
    events[:] = []
    a.rx_allocated("1")
    assert events == [
        ("c.allocated", "1", "1-word-word"),
    ]


def build_nameplate():
    events = []
    n = _nameplate.Nameplate()
    m = Dummy("m", events, IMailbox, "got_mailbox")
    i = Dummy("i", events, IInput, "got_wordlist")
    rc = Dummy("rc", events, IRendezvousConnector, "tx_claim",
               "tx_release")
    t = Dummy("t", events, ITerminator, "nameplate_done")
    n.wire(m, i, rc, t)
    return n, m, i, rc, t, events


def test_set_invalid():
    n, m, i, rc, t, events = build_nameplate()
    with pytest.raises(errors.KeyFormatError) as e:
        n.set_nameplate(" 1")
    assert str(e.value) == \
        "Nameplate ' 1' must be numeric, with no spaces."
    with pytest.raises(errors.KeyFormatError) as e:
        n.set_nameplate("one")
    assert str(e.value) == \
        "Nameplate 'one' must be numeric, with no spaces."

    # wormhole should still be usable
    n.set_nameplate("1")
    assert events == []
    n.connected()
    assert events == [("rc.tx_claim", "1")]

def test_set_first():
    # connection remains up throughout
    n, m, i, rc, t, events = build_nameplate()
    n.set_nameplate("1")
    assert events == []
    n.connected()
    assert events == [("rc.tx_claim", "1")]
    events[:] = []

    wl = object()
    with mock.patch("wormhole._nameplate.PGPWordList", return_value=wl):
        n.rx_claimed("mbox1")
    assert events == [
        ("i.got_wordlist", wl),
        ("m.got_mailbox", "mbox1"),
    ]
    events[:] = []

    n.release()
    assert events == [("rc.tx_release", "1")]
    events[:] = []

    n.rx_released()
    assert events == [("t.nameplate_done", )]

def test_connect_first_nameplate():
    # connection remains up throughout
    n, m, i, rc, t, events = build_nameplate()
    n.connected()
    assert events == []

    n.set_nameplate("1")
    assert events == [("rc.tx_claim", "1")]
    events[:] = []

    wl = object()
    with mock.patch("wormhole._nameplate.PGPWordList", return_value=wl):
        n.rx_claimed("mbox1")
    assert events == [
        ("i.got_wordlist", wl),
        ("m.got_mailbox", "mbox1"),
    ]
    events[:] = []

    n.release()
    assert events == [("rc.tx_release", "1")]
    events[:] = []

    n.rx_released()
    assert events == [("t.nameplate_done", )]

def test_reconnect_while_claiming():
    # connection bounced while waiting for rx_claimed
    n, m, i, rc, t, events = build_nameplate()
    n.connected()
    assert events == []

    n.set_nameplate("1")
    assert events == [("rc.tx_claim", "1")]
    events[:] = []

    n.lost()
    n.connected()
    assert events == [("rc.tx_claim", "1")]

def test_reconnect_while_claimed():
    # connection bounced while claimed: no retransmits should be sent
    n, m, i, rc, t, events = build_nameplate()
    n.connected()
    assert events == []

    n.set_nameplate("1")
    assert events == [("rc.tx_claim", "1")]
    events[:] = []

    wl = object()
    with mock.patch("wormhole._nameplate.PGPWordList", return_value=wl):
        n.rx_claimed("mbox1")
    assert events == [
        ("i.got_wordlist", wl),
        ("m.got_mailbox", "mbox1"),
    ]
    events[:] = []

    n.lost()
    n.connected()
    assert events == []

def test_reconnect_while_releasing():
    # connection bounced while waiting for rx_released
    n, m, i, rc, t, events = build_nameplate()
    n.connected()
    assert events == []

    n.set_nameplate("1")
    assert events == [("rc.tx_claim", "1")]
    events[:] = []

    wl = object()
    with mock.patch("wormhole._nameplate.PGPWordList", return_value=wl):
        n.rx_claimed("mbox1")
    assert events == [
        ("i.got_wordlist", wl),
        ("m.got_mailbox", "mbox1"),
    ]
    events[:] = []

    n.release()
    assert events == [("rc.tx_release", "1")]
    events[:] = []

    n.lost()
    n.connected()
    assert events == [("rc.tx_release", "1")]

def test_reconnect_while_done():
    # connection bounces after we're done
    n, m, i, rc, t, events = build_nameplate()
    n.connected()
    assert events == []

    n.set_nameplate("1")
    assert events == [("rc.tx_claim", "1")]
    events[:] = []

    wl = object()
    with mock.patch("wormhole._nameplate.PGPWordList", return_value=wl):
        n.rx_claimed("mbox1")
    assert events == [
        ("i.got_wordlist", wl),
        ("m.got_mailbox", "mbox1"),
    ]
    events[:] = []

    n.release()
    assert events == [("rc.tx_release", "1")]
    events[:] = []

    n.rx_released()
    assert events == [("t.nameplate_done", )]
    events[:] = []

    n.lost()
    n.connected()
    assert events == []


def test_close_while_idle_nameplate():
    n, m, i, rc, t, events = build_nameplate()
    n.close()
    assert events == [("t.nameplate_done", )]


def test_close_while_idle_connected():
    n, m, i, rc, t, events = build_nameplate()
    n.connected()
    assert events == []
    n.close()
    assert events == [("t.nameplate_done", )]


def test_close_while_unclaimed():
    n, m, i, rc, t, events = build_nameplate()
    n.set_nameplate("1")
    n.close()  # before ever being connected
    assert events == [("t.nameplate_done", )]

def test_close_while_claiming():
    n, m, i, rc, t, events = build_nameplate()
    n.set_nameplate("1")
    assert events == []
    n.connected()
    assert events == [("rc.tx_claim", "1")]
    events[:] = []

    n.close()
    assert events == [("rc.tx_release", "1")]
    events[:] = []

    n.rx_released()
    assert events == [("t.nameplate_done", )]

def test_close_while_claiming_but_disconnected():
    n, m, i, rc, t, events = build_nameplate()
    n.set_nameplate("1")
    assert events == []
    n.connected()
    assert events == [("rc.tx_claim", "1")]
    events[:] = []

    n.lost()
    n.close()
    assert events == []
    # we're now waiting for a connection, so we can release the nameplate
    n.connected()
    assert events == [("rc.tx_release", "1")]
    events[:] = []

    n.rx_released()
    assert events == [("t.nameplate_done", )]

def test_close_while_claimed():
    n, m, i, rc, t, events = build_nameplate()
    n.set_nameplate("1")
    assert events == []
    n.connected()
    assert events == [("rc.tx_claim", "1")]
    events[:] = []

    wl = object()
    with mock.patch("wormhole._nameplate.PGPWordList", return_value=wl):
        n.rx_claimed("mbox1")
    assert events == [
        ("i.got_wordlist", wl),
        ("m.got_mailbox", "mbox1"),
    ]
    events[:] = []

    n.close()
    # this path behaves just like a deliberate release()
    assert events == [("rc.tx_release", "1")]
    events[:] = []

    n.rx_released()
    assert events == [("t.nameplate_done", )]

def test_close_while_claimed_but_disconnected():
    n, m, i, rc, t, events = build_nameplate()
    n.set_nameplate("1")
    assert events == []
    n.connected()
    assert events == [("rc.tx_claim", "1")]
    events[:] = []

    wl = object()
    with mock.patch("wormhole._nameplate.PGPWordList", return_value=wl):
        n.rx_claimed("mbox1")
    assert events == [
        ("i.got_wordlist", wl),
        ("m.got_mailbox", "mbox1"),
    ]
    events[:] = []

    n.lost()
    n.close()
    # we're now waiting for a connection, so we can release the nameplate
    n.connected()
    assert events == [("rc.tx_release", "1")]
    events[:] = []

    n.rx_released()
    assert events == [("t.nameplate_done", )]

def test_close_while_releasing():
    n, m, i, rc, t, events = build_nameplate()
    n.set_nameplate("1")
    assert events == []
    n.connected()
    assert events == [("rc.tx_claim", "1")]
    events[:] = []

    wl = object()
    with mock.patch("wormhole._nameplate.PGPWordList", return_value=wl):
        n.rx_claimed("mbox1")
    assert events == [
        ("i.got_wordlist", wl),
        ("m.got_mailbox", "mbox1"),
    ]
    events[:] = []

    n.release()
    assert events == [("rc.tx_release", "1")]
    events[:] = []

    n.close()  # ignored, we're already on our way out the door
    assert events == []
    n.rx_released()
    assert events == [("t.nameplate_done", )]

def test_close_while_releasing_but_disconnecteda():
    n, m, i, rc, t, events = build_nameplate()
    n.set_nameplate("1")
    assert events == []
    n.connected()
    assert events == [("rc.tx_claim", "1")]
    events[:] = []

    wl = object()
    with mock.patch("wormhole._nameplate.PGPWordList", return_value=wl):
        n.rx_claimed("mbox1")
    assert events == [
        ("i.got_wordlist", wl),
        ("m.got_mailbox", "mbox1"),
    ]
    events[:] = []

    n.release()
    assert events == [("rc.tx_release", "1")]
    events[:] = []

    n.lost()
    n.close()
    # we must retransmit the tx_release when we reconnect
    assert events == []

    n.connected()
    assert events == [("rc.tx_release", "1")]
    events[:] = []

    n.rx_released()
    assert events == [("t.nameplate_done", )]

def test_close_while_done():
    # connection remains up throughout
    n, m, i, rc, t, events = build_nameplate()
    n.connected()
    assert events == []

    n.set_nameplate("1")
    assert events == [("rc.tx_claim", "1")]
    events[:] = []

    wl = object()
    with mock.patch("wormhole._nameplate.PGPWordList", return_value=wl):
        n.rx_claimed("mbox1")
    assert events == [
        ("i.got_wordlist", wl),
        ("m.got_mailbox", "mbox1"),
    ]
    events[:] = []

    n.release()
    assert events == [("rc.tx_release", "1")]
    events[:] = []

    n.rx_released()
    assert events == [("t.nameplate_done", )]
    events[:] = []

    n.close()  # NOP
    assert events == []

def test_close_while_done_but_disconnected():
    # connection remains up throughout
    n, m, i, rc, t, events = build_nameplate()
    n.connected()
    assert events == []

    n.set_nameplate("1")
    assert events == [("rc.tx_claim", "1")]
    events[:] = []

    wl = object()
    with mock.patch("wormhole._nameplate.PGPWordList", return_value=wl):
        n.rx_claimed("mbox1")
    assert events == [
        ("i.got_wordlist", wl),
        ("m.got_mailbox", "mbox1"),
    ]
    events[:] = []

    n.release()
    assert events == [("rc.tx_release", "1")]
    events[:] = []

    n.rx_released()
    assert events == [("t.nameplate_done", )]
    events[:] = []

    n.lost()
    n.close()  # NOP
    assert events == []


def build_mailbox():
    events = []
    m = _mailbox.Mailbox("side1")
    n = Dummy("n", events, INameplate, "release")
    rc = Dummy("rc", events, IRendezvousConnector, "tx_add", "tx_open",
               "tx_close")
    o = Dummy("o", events, IOrder, "got_message")
    t = Dummy("t", events, ITerminator, "mailbox_done")
    m.wire(n, rc, o, t)
    return m, n, rc, o, t, events
=======
        with self.assertRaises(errors.AlreadyChoseWordsError):
            helper.get_word_completions("prefix")
        with self.assertRaises(errors.AlreadyChoseWordsError):
            helper.choose_words("word-word")
        self.assertEqual(events, [("c.finished_input", "34-word-word")])


class Lister(unittest.TestCase):
    def build(self):
        events = []
        lister = _lister.Lister(timing.DebugTiming())
        rc = Dummy("rc", events, IRendezvousConnector, "tx_list")
        i = Dummy("i", events, IInput, "got_nameplates")
        lister.wire(rc, i)
        return lister, rc, i, events

    def test_connect_first(self):
        l, rc, i, events = self.build()
        l.connected()
        l.lost()
        l.connected()
        self.assertEqual(events, [])
        l.refresh()
        self.assertEqual(events, [
            ("rc.tx_list", ),
        ])
        events[:] = []
        l.rx_nameplates({"1", "2", "3"})
        self.assertEqual(events, [
            ("i.got_nameplates", {"1", "2", "3"}),
        ])
        events[:] = []
        # now we're satisfied: disconnecting and reconnecting won't ask again
        l.lost()
        l.connected()
        self.assertEqual(events, [])

        # but if we're told to refresh, we'll do so
        l.refresh()
        self.assertEqual(events, [
            ("rc.tx_list", ),
        ])

    def test_connect_first_ask_twice(self):
        l, rc, i, events = self.build()
        l.connected()
        self.assertEqual(events, [])
        l.refresh()
        l.refresh()
        self.assertEqual(events, [
            ("rc.tx_list", ),
            ("rc.tx_list", ),
        ])
        l.rx_nameplates({"1", "2", "3"})
        self.assertEqual(events, [
            ("rc.tx_list", ),
            ("rc.tx_list", ),
            ("i.got_nameplates", {"1", "2", "3"}),
        ])
        l.rx_nameplates({"1", "2", "3", "4"})
        self.assertEqual(events, [
            ("rc.tx_list", ),
            ("rc.tx_list", ),
            ("i.got_nameplates", {"1", "2", "3"}),
            ("i.got_nameplates", {"1", "2", "3", "4"}),
        ])

    def test_reconnect(self):
        l, rc, i, events = self.build()
        l.refresh()
        l.connected()
        self.assertEqual(events, [
            ("rc.tx_list", ),
        ])
        events[:] = []
        l.lost()
        l.connected()
        self.assertEqual(events, [
            ("rc.tx_list", ),
        ])

    def test_refresh_first(self):
        l, rc, i, events = self.build()
        l.refresh()
        self.assertEqual(events, [])
        l.connected()
        self.assertEqual(events, [
            ("rc.tx_list", ),
        ])
        l.rx_nameplates({"1", "2", "3"})
        self.assertEqual(events, [
            ("rc.tx_list", ),
            ("i.got_nameplates", {"1", "2", "3"}),
        ])

    def test_unrefreshed(self):
        l, rc, i, events = self.build()
        self.assertEqual(events, [])
        # we receive a spontaneous rx_nameplates, without asking
        l.connected()
        self.assertEqual(events, [])
        l.rx_nameplates({"1", "2", "3"})
        self.assertEqual(events, [
            ("i.got_nameplates", {"1", "2", "3"}),
        ])


class Allocator(unittest.TestCase):
    def build(self):
        events = []
        a = _allocator.Allocator(timing.DebugTiming())
        rc = Dummy("rc", events, IRendezvousConnector, "tx_allocate")
        c = Dummy("c", events, ICode, "allocated")
        a.wire(rc, c)
        return a, rc, c, events

    def test_no_allocation(self):
        a, rc, c, events = self.build()
        a.connected()
        self.assertEqual(events, [])

    def test_allocate_first(self):
        a, rc, c, events = self.build()
        a.allocate(2, FakeWordList())
        self.assertEqual(events, [])
        a.connected()
        self.assertEqual(events, [("rc.tx_allocate", )])
        events[:] = []
        a.lost()
        a.connected()
        self.assertEqual(events, [
            ("rc.tx_allocate", ),
        ])
        events[:] = []
        a.rx_allocated("1")
        self.assertEqual(events, [
            ("c.allocated", "1", "1-word-word"),
        ])

    def test_connect_first(self):
        a, rc, c, events = self.build()
        a.connected()
        self.assertEqual(events, [])
        a.allocate(2, FakeWordList())
        self.assertEqual(events, [("rc.tx_allocate", )])
        events[:] = []
        a.lost()
        a.connected()
        self.assertEqual(events, [
            ("rc.tx_allocate", ),
        ])
        events[:] = []
        a.rx_allocated("1")
        self.assertEqual(events, [
            ("c.allocated", "1", "1-word-word"),
        ])


class Nameplate(unittest.TestCase):
    def build(self):
        events = []
        n = _nameplate.Nameplate(lambda **kw: None)
        m = Dummy("m", events, IMailbox, "got_mailbox")
        i = Dummy("i", events, IInput, "got_wordlist")
        rc = Dummy("rc", events, IRendezvousConnector, "tx_claim",
                   "tx_release")
        t = Dummy("t", events, ITerminator, "nameplate_done")
        n.wire(m, i, rc, t)
        return n, m, i, rc, t, events

    def test_set_invalid(self):
        n, m, i, rc, t, events = self.build()
        with self.assertRaises(errors.KeyFormatError) as e:
            n.set_nameplate(" 1")
        self.assertEqual(
            str(e.exception),
            "Nameplate ' 1' must be numeric, with no spaces.")
        with self.assertRaises(errors.KeyFormatError) as e:
            n.set_nameplate("one")
        self.assertEqual(
            str(e.exception),
            "Nameplate 'one' must be numeric, with no spaces.")

        # wormhole should still be usable
        n.set_nameplate("1")
        self.assertEqual(events, [])
        n.connected()
        self.assertEqual(events, [("rc.tx_claim", "1")])

    def test_set_first(self):
        # connection remains up throughout
        n, m, i, rc, t, events = self.build()
        n.set_nameplate("1")
        self.assertEqual(events, [])
        n.connected()
        self.assertEqual(events, [("rc.tx_claim", "1")])
        events[:] = []

        wl = object()
        with mock.patch("wormhole._nameplate.PGPWordList", return_value=wl):
            n.rx_claimed("mbox1")
        self.assertEqual(events, [
            ("i.got_wordlist", wl),
            ("m.got_mailbox", "mbox1"),
        ])
        events[:] = []

        n.release()
        self.assertEqual(events, [("rc.tx_release", "1")])
        events[:] = []

        n.rx_released()
        self.assertEqual(events, [("t.nameplate_done", )])

    def test_connect_first(self):
        # connection remains up throughout
        n, m, i, rc, t, events = self.build()
        n.connected()
        self.assertEqual(events, [])

        n.set_nameplate("1")
        self.assertEqual(events, [("rc.tx_claim", "1")])
        events[:] = []

        wl = object()
        with mock.patch("wormhole._nameplate.PGPWordList", return_value=wl):
            n.rx_claimed("mbox1")
        self.assertEqual(events, [
            ("i.got_wordlist", wl),
            ("m.got_mailbox", "mbox1"),
        ])
        events[:] = []

        n.release()
        self.assertEqual(events, [("rc.tx_release", "1")])
        events[:] = []

        n.rx_released()
        self.assertEqual(events, [("t.nameplate_done", )])

    def test_reconnect_while_claiming(self):
        # connection bounced while waiting for rx_claimed
        n, m, i, rc, t, events = self.build()
        n.connected()
        self.assertEqual(events, [])

        n.set_nameplate("1")
        self.assertEqual(events, [("rc.tx_claim", "1")])
        events[:] = []

        n.lost()
        n.connected()
        self.assertEqual(events, [("rc.tx_claim", "1")])

    def test_reconnect_while_claimed(self):
        # connection bounced while claimed: no retransmits should be sent
        n, m, i, rc, t, events = self.build()
        n.connected()
        self.assertEqual(events, [])

        n.set_nameplate("1")
        self.assertEqual(events, [("rc.tx_claim", "1")])
        events[:] = []

        wl = object()
        with mock.patch("wormhole._nameplate.PGPWordList", return_value=wl):
            n.rx_claimed("mbox1")
        self.assertEqual(events, [
            ("i.got_wordlist", wl),
            ("m.got_mailbox", "mbox1"),
        ])
        events[:] = []

        n.lost()
        n.connected()
        self.assertEqual(events, [])

    def test_reconnect_while_releasing(self):
        # connection bounced while waiting for rx_released
        n, m, i, rc, t, events = self.build()
        n.connected()
        self.assertEqual(events, [])

        n.set_nameplate("1")
        self.assertEqual(events, [("rc.tx_claim", "1")])
        events[:] = []

        wl = object()
        with mock.patch("wormhole._nameplate.PGPWordList", return_value=wl):
            n.rx_claimed("mbox1")
        self.assertEqual(events, [
            ("i.got_wordlist", wl),
            ("m.got_mailbox", "mbox1"),
        ])
        events[:] = []

        n.release()
        self.assertEqual(events, [("rc.tx_release", "1")])
        events[:] = []

        n.lost()
        n.connected()
        self.assertEqual(events, [("rc.tx_release", "1")])

    def test_reconnect_while_done(self):
        # connection bounces after we're done
        n, m, i, rc, t, events = self.build()
        n.connected()
        self.assertEqual(events, [])

        n.set_nameplate("1")
        self.assertEqual(events, [("rc.tx_claim", "1")])
        events[:] = []

        wl = object()
        with mock.patch("wormhole._nameplate.PGPWordList", return_value=wl):
            n.rx_claimed("mbox1")
        self.assertEqual(events, [
            ("i.got_wordlist", wl),
            ("m.got_mailbox", "mbox1"),
        ])
        events[:] = []

        n.release()
        self.assertEqual(events, [("rc.tx_release", "1")])
        events[:] = []

        n.rx_released()
        self.assertEqual(events, [("t.nameplate_done", )])
        events[:] = []

        n.lost()
        n.connected()
        self.assertEqual(events, [])

    def test_close_while_idle(self):
        n, m, i, rc, t, events = self.build()
        n.close()
        self.assertEqual(events, [("t.nameplate_done", )])

    def test_close_while_idle_connected(self):
        n, m, i, rc, t, events = self.build()
        n.connected()
        self.assertEqual(events, [])
        n.close()
        self.assertEqual(events, [("t.nameplate_done", )])

    def test_close_while_unclaimed(self):
        n, m, i, rc, t, events = self.build()
        n.set_nameplate("1")
        n.close()  # before ever being connected
        self.assertEqual(events, [("t.nameplate_done", )])

    def test_close_while_claiming(self):
        n, m, i, rc, t, events = self.build()
        n.set_nameplate("1")
        self.assertEqual(events, [])
        n.connected()
        self.assertEqual(events, [("rc.tx_claim", "1")])
        events[:] = []

        n.close()
        self.assertEqual(events, [("rc.tx_release", "1")])
        events[:] = []

        n.rx_released()
        self.assertEqual(events, [("t.nameplate_done", )])

    def test_close_while_claiming_but_disconnected(self):
        n, m, i, rc, t, events = self.build()
        n.set_nameplate("1")
        self.assertEqual(events, [])
        n.connected()
        self.assertEqual(events, [("rc.tx_claim", "1")])
        events[:] = []

        n.lost()
        n.close()
        self.assertEqual(events, [])
        # we're now waiting for a connection, so we can release the nameplate
        n.connected()
        self.assertEqual(events, [("rc.tx_release", "1")])
        events[:] = []

        n.rx_released()
        self.assertEqual(events, [("t.nameplate_done", )])

    def test_close_while_claimed(self):
        n, m, i, rc, t, events = self.build()
        n.set_nameplate("1")
        self.assertEqual(events, [])
        n.connected()
        self.assertEqual(events, [("rc.tx_claim", "1")])
        events[:] = []

        wl = object()
        with mock.patch("wormhole._nameplate.PGPWordList", return_value=wl):
            n.rx_claimed("mbox1")
        self.assertEqual(events, [
            ("i.got_wordlist", wl),
            ("m.got_mailbox", "mbox1"),
        ])
        events[:] = []

        n.close()
        # this path behaves just like a deliberate release()
        self.assertEqual(events, [("rc.tx_release", "1")])
        events[:] = []

        n.rx_released()
        self.assertEqual(events, [("t.nameplate_done", )])

    def test_close_while_claimed_but_disconnected(self):
        n, m, i, rc, t, events = self.build()
        n.set_nameplate("1")
        self.assertEqual(events, [])
        n.connected()
        self.assertEqual(events, [("rc.tx_claim", "1")])
        events[:] = []

        wl = object()
        with mock.patch("wormhole._nameplate.PGPWordList", return_value=wl):
            n.rx_claimed("mbox1")
        self.assertEqual(events, [
            ("i.got_wordlist", wl),
            ("m.got_mailbox", "mbox1"),
        ])
        events[:] = []

        n.lost()
        n.close()
        # we're now waiting for a connection, so we can release the nameplate
        n.connected()
        self.assertEqual(events, [("rc.tx_release", "1")])
        events[:] = []

        n.rx_released()
        self.assertEqual(events, [("t.nameplate_done", )])

    def test_close_while_releasing(self):
        n, m, i, rc, t, events = self.build()
        n.set_nameplate("1")
        self.assertEqual(events, [])
        n.connected()
        self.assertEqual(events, [("rc.tx_claim", "1")])
        events[:] = []

        wl = object()
        with mock.patch("wormhole._nameplate.PGPWordList", return_value=wl):
            n.rx_claimed("mbox1")
        self.assertEqual(events, [
            ("i.got_wordlist", wl),
            ("m.got_mailbox", "mbox1"),
        ])
        events[:] = []

        n.release()
        self.assertEqual(events, [("rc.tx_release", "1")])
        events[:] = []

        n.close()  # ignored, we're already on our way out the door
        self.assertEqual(events, [])
        n.rx_released()
        self.assertEqual(events, [("t.nameplate_done", )])

    def test_close_while_releasing_but_disconnecteda(self):
        n, m, i, rc, t, events = self.build()
        n.set_nameplate("1")
        self.assertEqual(events, [])
        n.connected()
        self.assertEqual(events, [("rc.tx_claim", "1")])
        events[:] = []

        wl = object()
        with mock.patch("wormhole._nameplate.PGPWordList", return_value=wl):
            n.rx_claimed("mbox1")
        self.assertEqual(events, [
            ("i.got_wordlist", wl),
            ("m.got_mailbox", "mbox1"),
        ])
        events[:] = []

        n.release()
        self.assertEqual(events, [("rc.tx_release", "1")])
        events[:] = []

        n.lost()
        n.close()
        # we must retransmit the tx_release when we reconnect
        self.assertEqual(events, [])

        n.connected()
        self.assertEqual(events, [("rc.tx_release", "1")])
        events[:] = []

        n.rx_released()
        self.assertEqual(events, [("t.nameplate_done", )])

    def test_close_while_done(self):
        # connection remains up throughout
        n, m, i, rc, t, events = self.build()
        n.connected()
        self.assertEqual(events, [])

        n.set_nameplate("1")
        self.assertEqual(events, [("rc.tx_claim", "1")])
        events[:] = []

        wl = object()
        with mock.patch("wormhole._nameplate.PGPWordList", return_value=wl):
            n.rx_claimed("mbox1")
        self.assertEqual(events, [
            ("i.got_wordlist", wl),
            ("m.got_mailbox", "mbox1"),
        ])
        events[:] = []

        n.release()
        self.assertEqual(events, [("rc.tx_release", "1")])
        events[:] = []

        n.rx_released()
        self.assertEqual(events, [("t.nameplate_done", )])
        events[:] = []

        n.close()  # NOP
        self.assertEqual(events, [])

    def test_close_while_done_but_disconnected(self):
        # connection remains up throughout
        n, m, i, rc, t, events = self.build()
        n.connected()
        self.assertEqual(events, [])

        n.set_nameplate("1")
        self.assertEqual(events, [("rc.tx_claim", "1")])
        events[:] = []

        wl = object()
        with mock.patch("wormhole._nameplate.PGPWordList", return_value=wl):
            n.rx_claimed("mbox1")
        self.assertEqual(events, [
            ("i.got_wordlist", wl),
            ("m.got_mailbox", "mbox1"),
        ])
        events[:] = []

        n.release()
        self.assertEqual(events, [("rc.tx_release", "1")])
        events[:] = []

        n.rx_released()
        self.assertEqual(events, [("t.nameplate_done", )])
        events[:] = []

        n.lost()
        n.close()  # NOP
        self.assertEqual(events, [])


class Mailbox(unittest.TestCase):
    def build(self):
        events = []
        m = _mailbox.Mailbox("side1")
        n = Dummy("n", events, INameplate, "release")
        rc = Dummy("rc", events, IRendezvousConnector, "tx_add", "tx_open",
                   "tx_close")
        o = Dummy("o", events, IOrder, "got_message")
        t = Dummy("t", events, ITerminator, "mailbox_done")
        m.wire(n, rc, o, t)
        return m, n, rc, o, t, events
>>>>>>> 3fede229

    # TODO: test moods

def assert_events(events, initial_events, tx_add_events):
    assert len(events) == \
        len(initial_events) + len(tx_add_events), events
    assert events[:len(initial_events)] == initial_events
    assert set(events[len(initial_events):]) == tx_add_events


def test_connect_first_mailbox():  # connect before got_mailbox
    m, n, rc, o, t, events = build_mailbox()
    m.add_message("phase1", b"msg1")
    assert events == []

    m.connected()
    assert events == []

    m.got_mailbox("mbox1")
    assert events == [("rc.tx_open", "mbox1"),
                              ("rc.tx_add", "phase1", b"msg1")]
    events[:] = []

    m.add_message("phase2", b"msg2")
    assert events == [("rc.tx_add", "phase2", b"msg2")]
    events[:] = []

    # bouncing the connection should retransmit everything, even the open()
    m.lost()
    assert events == []
    # and messages sent while here should be queued
    m.add_message("phase3", b"msg3")
    assert events == []

    m.connected()
    # the other messages are allowed to be sent in any order
    assert_events(
        events, [("rc.tx_open", "mbox1")], {
            ("rc.tx_add", "phase1", b"msg1"),
            ("rc.tx_add", "phase2", b"msg2"),
            ("rc.tx_add", "phase3", b"msg3"),
        })
    events[:] = []

    m.rx_message("side1", "phase1",
                 b"msg1")  # echo of our message, dequeue
    assert events == []

    m.lost()
    m.connected()
    assert_events(events, [("rc.tx_open", "mbox1")], {
        ("rc.tx_add", "phase2", b"msg2"),
        ("rc.tx_add", "phase3", b"msg3"),
    })
    events[:] = []

    # a new message from the peer gets delivered, and the Nameplate is
    # released since the message proves that our peer opened the Mailbox
    # and therefore no longer needs the Nameplate
    m.rx_message("side2", "phase1", b"msg1them")  # new message from peer
    assert events == [
        ("n.release", ),
        ("o.got_message", "side2", "phase1", b"msg1them"),
    ]
    events[:] = []

    # we de-duplicate peer messages, but still re-release the nameplate
    # since Nameplate is smart enough to ignore that
    m.rx_message("side2", "phase1", b"msg1them")
    assert events == [
        ("n.release", ),
    ]
    events[:] = []

    m.close("happy")
    assert events == [("rc.tx_close", "mbox1", "happy")]
    events[:] = []

    # while closing, we ignore a lot
    m.add_message("phase-late", b"late")
    m.rx_message("side1", "phase2", b"msg2")
    m.close("happy")
    assert events == []

    # bouncing the connection forces a retransmit of the tx_close
    m.lost()
    assert events == []
    m.connected()
    assert events == [("rc.tx_close", "mbox1", "happy")]
    events[:] = []

    m.rx_closed()
    assert events == [("t.mailbox_done", )]
    events[:] = []

    # while closed, we ignore everything
    m.add_message("phase-late", b"late")
    m.rx_message("side1", "phase2", b"msg2")
    m.close("happy")
    m.lost()
    m.connected()
    assert events == []

def test_mailbox_first():  # got_mailbox before connect
    m, n, rc, o, t, events = build_mailbox()
    m.add_message("phase1", b"msg1")
    assert events == []

    m.got_mailbox("mbox1")
    m.add_message("phase2", b"msg2")
    assert events == []

    m.connected()

    assert_events(events, [("rc.tx_open", "mbox1")], {
        ("rc.tx_add", "phase1", b"msg1"),
        ("rc.tx_add", "phase2", b"msg2"),
    })


def test_close_while_idle():
    m, n, rc, o, t, events = build_mailbox()
    m.close("happy")
    assert events == [("t.mailbox_done", )]


def test_close_while_idle_but_connected():
    m, n, rc, o, t, events = build_mailbox()
    m.connected()
    m.close("happy")
    assert events == [("t.mailbox_done", )]

def test_close_while_mailbox_disconnected():
    m, n, rc, o, t, events = build_mailbox()
    m.got_mailbox("mbox1")
    m.close("happy")
    assert events == [("t.mailbox_done", )]

def test_close_while_reconnecting():
    m, n, rc, o, t, events = build_mailbox()
    m.got_mailbox("mbox1")
    m.connected()
    assert events == [("rc.tx_open", "mbox1")]
    events[:] = []

    m.lost()
    assert events == []
    m.close("happy")
    assert events == []
    # we now wait to connect, so we can send the tx_close

    m.connected()
    assert events == [("rc.tx_close", "mbox1", "happy")]
    events[:] = []

    m.rx_closed()
    assert events == [("t.mailbox_done", )]
    events[:] = []


def build_terminator():
    events = []
    t = _terminator.Terminator()
    b = Dummy("b", events, IBoss, "closed")
    rc = Dummy("rc", events, IRendezvousConnector, "stop")
    n = Dummy("n", events, INameplate, "close")
    m = Dummy("m", events, IMailbox, "close")
    d = Dummy("d", events, IDilator, "stop")
    t.wire(b, rc, n, m, d)
    return t, b, rc, n, m, events


# there are three events, and we need to test all orderings of them
def _do_test(ev1, ev2, ev3):
    t, b, rc, n, m, events = build_terminator()
    input_events = {
        "mailbox": lambda: t.mailbox_done(),
        "nameplate": lambda: t.nameplate_done(),
        "rc": lambda: t.close("happy"),
    }
    close_events = [
        ("n.close", ),
        ("m.close", "happy"),
    ]

    if ev1 == "mailbox":
        close_events.remove(("m.close", "happy"))
    elif ev1 == "nameplate":
        close_events.remove(("n.close",))

    input_events[ev1]()
    expected = []
    if ev1 == "rc":
        expected.extend(close_events)
    assert events == expected
    events[:] = []

    if ev2 == "mailbox":
        close_events.remove(("m.close", "happy"))
    elif ev2 == "nameplate":
        close_events.remove(("n.close",))

    input_events[ev2]()
    expected = []
    if ev2 == "rc":
        expected.extend(close_events)
    assert events == expected
    events[:] = []

    if ev3 == "mailbox":
        close_events.remove(("m.close", "happy"))
    elif ev3 == "nameplate":
        close_events.remove(("n.close",))

    input_events[ev3]()
    expected = []
    if ev3 == "rc":
        expected.extend(close_events)
    expected.append(("rc.stop", ))
    assert events == expected
    events[:] = []

    t.stoppedRC()
    assert events == [("d.stop", )]
    events[:] = []

    t.stoppedD()
    assert events == [("b.closed", )]

def test_terminate():
    _do_test("mailbox", "nameplate", "rc")
    _do_test("mailbox", "rc", "nameplate")
    _do_test("nameplate", "mailbox", "rc")
    _do_test("nameplate", "rc", "mailbox")
    _do_test("rc", "nameplate", "mailbox")
    _do_test("rc", "mailbox", "nameplate")


# TODO: test moods


class MockBoss(_boss.Boss):
    def __attrs_post_init__(self):
        self._current_wormhole_status = WormholeStatus()
        # self._build_workers()
        self._init_other_state()


def build_boss():
    events = []
    wormhole = Dummy("w", events, None, "got_welcome", "got_code",
                     "got_key", "got_verifier", "got_versions", "received",
                     "closed")
    versions = {"app": "version1"}
    reactor = None
    eq = None
    cooperator = None
    journal = ImmediateJournal()
    tor_manager = None
    client_version = ("python", __version__)
    b = MockBoss(wormhole, "side", "url", "appid", versions,
                 client_version, reactor, eq, cooperator, journal,
                 tor_manager,
                 timing.DebugTiming())
    b._T = Dummy("t", events, ITerminator, "close")
    b._S = Dummy("s", events, ISend, "send")
    b._RC = Dummy("rc", events, IRendezvousConnector, "start")
    b._C = Dummy("c", events, ICode, "allocate_code", "input_code",
                 "set_code")
    b._D = Dummy("d", events, IDilator, "got_wormhole_versions", "got_key", _manager=None)
    return b, events

def test_boss_basic():
    b, events = build_boss()
    b.set_code("1-code")
    assert events == [("c.set_code", "1-code")]
    events[:] = []

    b.got_code("1-code")
    assert events == [("w.got_code", "1-code")]
    events[:] = []

    welcome = {"howdy": "how are ya"}
    b.rx_welcome(welcome)
    assert events == [
        ("w.got_welcome", welcome),
    ]
    events[:] = []

    # pretend a peer message was correctly decrypted
    b.got_key(b"key")
    b.happy()
    b.got_verifier(b"verifier")
    b.got_message("version", b"{}")
    b.got_message("0", b"msg1")
    assert events == [
        ("w.got_key", b"key"),
        ("d.got_key", b"key"),
        ("w.got_verifier", b"verifier"),
        ("d.got_wormhole_versions", {}),
        ("w.got_versions", {}),
        ("w.received", b"msg1"),
    ]
    events[:] = []

    b.send(b"msg2")
    assert events == [("s.send", "0", b"msg2")]
    events[:] = []

    b.close()
    assert events == [("t.close", "happy")]
    events[:] = []

    b.closed()
    assert events == [("w.closed", "happy")]

def test_unwelcome():
    b, events = build_boss()
    unwelcome = {"error": "go away"}
    b.rx_welcome(unwelcome)
    assert events == [("t.close", "unwelcome")]

def test_lonely():
    b, events = build_boss()
    b.set_code("1-code")
    assert events == [("c.set_code", "1-code")]
    events[:] = []

    b.got_code("1-code")
    assert events == [("w.got_code", "1-code")]
    events[:] = []

    b.close()
    assert events == [("t.close", "lonely")]
    events[:] = []

    b.closed()
    assert len(events) == 1, events
    assert events[0][0] == "w.closed"
    assert isinstance(events[0][1], errors.LonelyError)

def test_server_error():
    b, events = build_boss()
    b.set_code("1-code")
    assert events == [("c.set_code", "1-code")]
    events[:] = []

    orig = {}
    b.rx_error("server-error-msg", orig)
    assert events == [("t.close", "errory")]
    events[:] = []

    b.closed()
    assert len(events) == 1, events
    assert events[0][0] == "w.closed"
    assert isinstance(events[0][1], errors.ServerError)
    assert events[0][1].args[0] == "server-error-msg"

def test_internal_error():
    b, events = build_boss()
    b.set_code("1-code")
    assert events == [("c.set_code", "1-code")]
    events[:] = []

    b.error(ValueError("catch me"))
    assert len(events) == 1, events
    assert events[0][0] == "w.closed"
    assert isinstance(events[0][1], ValueError)
    assert events[0][1].args[0] == "catch me"

def test_close_early():
    b, events = build_boss()
    b.set_code("1-code")
    assert events == [("c.set_code", "1-code")]
    events[:] = []

    b.close()  # before even w.got_code
    assert events == [("t.close", "lonely")]
    events[:] = []

    b.closed()
    assert len(events) == 1, events
    assert events[0][0] == "w.closed"
    assert isinstance(events[0][1], errors.LonelyError)

def test_error_while_closing():
    b, events = build_boss()
    b.set_code("1-code")
    assert events == [("c.set_code", "1-code")]
    events[:] = []

    b.close()
    assert events == [("t.close", "lonely")]
    events[:] = []

    b.error(ValueError("oops"))
    assert len(events) == 1, events
    assert events[0][0] == "w.closed"
    assert isinstance(events[0][1], ValueError)

def test_scary_version():
    b, events = build_boss()
    b.set_code("1-code")
    assert events == [("c.set_code", "1-code")]
    events[:] = []

    b.got_code("1-code")
    assert events == [("w.got_code", "1-code")]
    events[:] = []

    b.scared()
    assert events == [("t.close", "scary")]
    events[:] = []

    b.closed()
    assert len(events) == 1, events
    assert events[0][0] == "w.closed"
    assert isinstance(events[0][1], errors.WrongPasswordError)

def test_scary_phase():
    b, events = build_boss()
    b.set_code("1-code")
    assert events == [("c.set_code", "1-code")]
    events[:] = []

    b.got_code("1-code")
    assert events == [("w.got_code", "1-code")]
    events[:] = []

    b.happy()  # phase=version

    b.scared()  # phase=0
    assert events == [("t.close", "scary")]
    events[:] = []

    b.closed()
    assert len(events) == 1, events
    assert events[0][0] == "w.closed"
    assert isinstance(events[0][1], errors.WrongPasswordError)


def test_unknown_phase(observe_errors):
    b, events = build_boss()
    b.set_code("1-code")
    assert events == [("c.set_code", "1-code")]
    events[:] = []

    b.got_code("1-code")
    assert events == [("w.got_code", "1-code")]
    events[:] = []

    b.happy()  # phase=version

    b.got_message("unknown-phase", b"spooky")
    assert events == []
    observe_errors.flush(errors._UnknownPhaseError)


def test_set_code_bad_format():
    b, events = build_boss()
    with pytest.raises(errors.KeyFormatError):
        b.set_code("1 code")
    # wormhole should still be usable
    b.set_code("1-code")
    assert events == [("c.set_code", "1-code")]


def test_set_code_twice():
    b, events = build_boss()
    b.set_code("1-code")
    with pytest.raises(errors.OnlyOneCodeError):
        b.set_code("1-code")


def test_input_code_boss():
    b, events = build_boss()
    b._C.retval = "helper"
    helper = b.input_code()
    assert events == [("c.input_code", )]
    assert helper == "helper"
    with pytest.raises(errors.OnlyOneCodeError):
        b.input_code()


def test_allocate_code_boss():
    b, events = build_boss()
    wl = object()
    with mock.patch("wormhole._boss.PGPWordList", return_value=wl):
        b.allocate_code(3)
    assert events == [("c.allocate_code", 3, wl)]
    with pytest.raises(errors.OnlyOneCodeError):
        b.allocate_code(3)


def build_rendezvous():
    events = []
    reactor = object()
    journal = ImmediateJournal()
    tor_manager = None
    client_version = ("python", __version__)
    rc = _rendezvous.RendezvousConnector(
        "ws://host:4000/v1", "appid", "side", reactor, journal,
        tor_manager, timing.DebugTiming(), client_version)
    b = Dummy("b", events, IBoss, "error")
    n = Dummy("n", events, INameplate, "connected", "lost")
    m = Dummy("m", events, IMailbox, "connected", "lost")
    a = Dummy("a", events, IAllocator, "connected", "lost")
    x = Dummy("l", events, ILister, "connected", "lost")
    t = Dummy("t", events, ITerminator)
    rc.wire(b, n, m, a, x, t)
    return rc, events


def test_rendezvous_basic():
    rc, events = build_rendezvous()
    del rc, events

def test_websocket_failure():
    # if the TCP connection succeeds, but the subsequent WebSocket
    # negotiation fails, then we'll see an onClose without first seeing
    # onOpen
    rc, events = build_rendezvous()
    rc.ws_close(False, 1006, "connection was closed uncleanly")
    # this should cause the ClientService to be shut down, and an error
    # delivered to the Boss
    assert len(events) == 1, events
    assert events[0][0] == "b.error"
    assert isinstance(events[0][1], errors.ServerConnectionError)
    assert str(events[0][1]) == "connection was closed uncleanly"

def test_websocket_lost():
    # if the TCP connection succeeds, and negotiation completes, then the
    # connection is lost, several machines should be notified
    rc, events = build_rendezvous()

    ws = mock.Mock()

    def notrandom(length):
        return b"\x00" * length

    with mock.patch("os.urandom", notrandom):
        rc.ws_open(ws)
    assert events == [
        ("n.connected", ),
        ("m.connected", ),
        ("l.connected", ),
        ("a.connected", ),
    ]
    events[:] = []

    def sent_messages(ws):
        for c in ws.mock_calls:
            assert c[0] == "sendMessage", ws.mock_calls
            assert not c[1][1]
            yield bytes_to_dict(c[1][0])

    assert list(sent_messages(ws)) == [
            dict(
                appid="appid",
                side="side",
                client_version=["python", __version__],
                id="0000",
                type="bind"),
        ]

<<<<<<< HEAD
    rc.ws_close(True, None, None)
    assert events == [
        ("n.lost", ),
        ("m.lost", ),
        ("l.lost", ),
        ("a.lost", ),
    ]

def test_endpoints():
    # parse different URLs and check the tls status of each
    reactor = object()
    journal = ImmediateJournal()
    tor_manager = None
    client_version = ("python", __version__)
    rc = _rendezvous.RendezvousConnector(
        "ws://host:4000/v1", "appid", "side", reactor, journal,
        tor_manager, timing.DebugTiming(), client_version)

    new_ep = object()
    with mock.patch("twisted.internet.endpoints.HostnameEndpoint",
                    return_value=new_ep) as he:
=======
    def test_set_code_twice(self):
        b, events = self.build()
        b.set_code("1-code")
        with self.assertRaises(errors.OnlyOneCodeError):
            b.set_code("1-code")

    def test_input_code(self):
        b, events = self.build()
        b._C.retval = "helper"
        helper = b.input_code()
        self.assertEqual(events, [("c.input_code", )])
        self.assertEqual(helper, "helper")
        with self.assertRaises(errors.OnlyOneCodeError):
            b.input_code()

    def test_allocate_code(self):
        b, events = self.build()
        wl = object()
        with mock.patch("wormhole._boss.PGPWordList", return_value=wl):
            b.allocate_code(3)
        self.assertEqual(events, [("c.allocate_code", 3, wl)])
        with self.assertRaises(errors.OnlyOneCodeError):
            b.allocate_code(3)


class Rendezvous(unittest.TestCase):
    def build(self):
        events = []
        reactor = object()
        journal = ImmediateJournal()
        tor_manager = None
        client_version = ("python", __version__)
        rc = _rendezvous.RendezvousConnector(
            "ws://host:4000/v1", "appid", "side", reactor, journal,
            tor_manager, timing.DebugTiming(), client_version, lambda **kw: None)
        b = Dummy("b", events, IBoss, "error")
        n = Dummy("n", events, INameplate, "connected", "lost")
        m = Dummy("m", events, IMailbox, "connected", "lost")
        a = Dummy("a", events, IAllocator, "connected", "lost")
        x = Dummy("l", events, ILister, "connected", "lost")
        t = Dummy("t", events, ITerminator)
        rc.wire(b, n, m, a, x, t)
        return rc, events

    def test_basic(self):
        rc, events = self.build()
        del rc, events

    def test_websocket_failure(self):
        # if the TCP connection succeeds, but the subsequent WebSocket
        # negotiation fails, then we'll see an onClose without first seeing
        # onOpen
        rc, events = self.build()
        rc.ws_close(False, 1006, "connection was closed uncleanly")
        # this should cause the ClientService to be shut down, and an error
        # delivered to the Boss
        self.assertEqual(len(events), 1, events)
        self.assertEqual(events[0][0], "b.error")
        self.assertIsInstance(events[0][1], errors.ServerConnectionError)
        self.assertEqual(str(events[0][1]), "connection was closed uncleanly")

    def test_websocket_lost(self):
        # if the TCP connection succeeds, and negotiation completes, then the
        # connection is lost, several machines should be notified
        rc, events = self.build()

        ws = mock.Mock()

        def notrandom(length):
            return b"\x00" * length

        with mock.patch("os.urandom", notrandom):
            rc.ws_open(ws)
        self.assertEqual(events, [
            ("n.connected", ),
            ("m.connected", ),
            ("l.connected", ),
            ("a.connected", ),
        ])
        events[:] = []

        def sent_messages(ws):
            for c in ws.mock_calls:
                self.assertEqual(c[0], "sendMessage", ws.mock_calls)
                self.assertEqual(c[1][1], False, ws.mock_calls)
                yield bytes_to_dict(c[1][0])

        self.assertEqual(
            list(sent_messages(ws)), [
                dict(
                    appid="appid",
                    side="side",
                    client_version=["python", __version__],
                    id="0000",
                    type="bind"),
            ])

        rc.ws_close(True, None, None)
        self.assertEqual(events, [
            ("n.lost", ),
            ("m.lost", ),
            ("l.lost", ),
            ("a.lost", ),
        ])

    def test_endpoints(self):
        # parse different URLs and check the tls status of each
        reactor = object()
        journal = ImmediateJournal()
        tor_manager = None
        client_version = ("python", __version__)
        rc = _rendezvous.RendezvousConnector(
            "ws://host:4000/v1", "appid", "side", reactor, journal,
            tor_manager, timing.DebugTiming(), client_version, lambda **kw: None)

        new_ep = object()
        with mock.patch("twisted.internet.endpoints.HostnameEndpoint",
                        return_value=new_ep) as he:
            ep = rc._make_endpoint("ws://host:4000/v1")
        self.assertEqual(he.mock_calls, [mock.call(reactor, "host", 4000)])
        self.assertIs(ep, new_ep)

        new_ep = object()
        with mock.patch("twisted.internet.endpoints.HostnameEndpoint",
                        return_value=new_ep) as he:
            ep = rc._make_endpoint("ws://host/v1")
        self.assertEqual(he.mock_calls, [mock.call(reactor, "host", 80)])
        self.assertIs(ep, new_ep)

        new_ep = object()
        with mock.patch("twisted.internet.endpoints.clientFromString",
                        return_value=new_ep) as cfs:
            ep = rc._make_endpoint("wss://host:4000/v1")
        self.assertEqual(cfs.mock_calls, [mock.call(reactor, "tls:host:4000")])
        self.assertIs(ep, new_ep)

        new_ep = object()
        with mock.patch("twisted.internet.endpoints.clientFromString",
                        return_value=new_ep) as cfs:
            ep = rc._make_endpoint("wss://host/v1")
        self.assertEqual(cfs.mock_calls, [mock.call(reactor, "tls:host:443")])
        self.assertIs(ep, new_ep)

        tor_manager = mock.Mock()
        directlyProvides(tor_manager, ITorManager)
        rc = _rendezvous.RendezvousConnector(
            "ws://host:4000/v1", "appid", "side", reactor, journal,
            tor_manager, timing.DebugTiming(), client_version, lambda **kw: None)

        tor_manager.mock_calls[:] = []
>>>>>>> 3fede229
        ep = rc._make_endpoint("ws://host:4000/v1")
    assert he.mock_calls == [mock.call(reactor, "host", 4000)]
    assert ep is new_ep

    new_ep = object()
    with mock.patch("twisted.internet.endpoints.HostnameEndpoint",
                    return_value=new_ep) as he:
        ep = rc._make_endpoint("ws://host/v1")
    assert he.mock_calls == [mock.call(reactor, "host", 80)]
    assert ep is new_ep

    new_ep = object()
    with mock.patch("twisted.internet.endpoints.clientFromString",
                    return_value=new_ep) as cfs:
        ep = rc._make_endpoint("wss://host:4000/v1")
    assert cfs.mock_calls == [mock.call(reactor, "tls:host:4000")]
    assert ep is new_ep

    new_ep = object()
    with mock.patch("twisted.internet.endpoints.clientFromString",
                    return_value=new_ep) as cfs:
        ep = rc._make_endpoint("wss://host/v1")
    assert cfs.mock_calls == [mock.call(reactor, "tls:host:443")]
    assert ep is new_ep

    tor_manager = mock.Mock()
    directlyProvides(tor_manager, ITorManager)
    rc = _rendezvous.RendezvousConnector(
        "ws://host:4000/v1", "appid", "side", reactor, journal,
        tor_manager, timing.DebugTiming(), client_version)

    tor_manager.mock_calls[:] = []
    ep = rc._make_endpoint("ws://host:4000/v1")
    assert tor_manager.mock_calls == \
                     [mock.call.stream_via("host", 4000, tls=False)]

    tor_manager.mock_calls[:] = []
    ep = rc._make_endpoint("ws://host/v1")
    assert tor_manager.mock_calls == \
                     [mock.call.stream_via("host", 80, tls=False)]

    tor_manager.mock_calls[:] = []
    ep = rc._make_endpoint("wss://host:4000/v1")
    assert tor_manager.mock_calls == \
                     [mock.call.stream_via("host", 4000, tls=True)]

    tor_manager.mock_calls[:] = []
    ep = rc._make_endpoint("wss://host/v1")
    assert tor_manager.mock_calls == \
                     [mock.call.stream_via("host", 443, tls=True)]


# TODO
# #Send
# #Mailbox
# #Nameplate
# #Terminator
# Boss
# RendezvousConnector (not a state machine)
# #Input: exercise helper methods
# #wordlist
# test idempotency / at-most-once where applicable<|MERGE_RESOLUTION|>--- conflicted
+++ resolved
@@ -489,7 +489,6 @@
         helper.get_word_completions("prefix")
     with pytest.raises(errors.AlreadyChoseWordsError):
         helper.choose_words("word-word")
-<<<<<<< HEAD
     assert events == [("c.finished_input", "34-word-word")]
 
 
@@ -646,7 +645,7 @@
 
 def build_nameplate():
     events = []
-    n = _nameplate.Nameplate()
+    n = _nameplate.Nameplate(lambda **kw: None)
     m = Dummy("m", events, IMailbox, "got_mailbox")
     i = Dummy("i", events, IInput, "got_wordlist")
     rc = Dummy("rc", events, IRendezvousConnector, "tx_claim",
@@ -1057,579 +1056,6 @@
     t = Dummy("t", events, ITerminator, "mailbox_done")
     m.wire(n, rc, o, t)
     return m, n, rc, o, t, events
-=======
-        with self.assertRaises(errors.AlreadyChoseWordsError):
-            helper.get_word_completions("prefix")
-        with self.assertRaises(errors.AlreadyChoseWordsError):
-            helper.choose_words("word-word")
-        self.assertEqual(events, [("c.finished_input", "34-word-word")])
-
-
-class Lister(unittest.TestCase):
-    def build(self):
-        events = []
-        lister = _lister.Lister(timing.DebugTiming())
-        rc = Dummy("rc", events, IRendezvousConnector, "tx_list")
-        i = Dummy("i", events, IInput, "got_nameplates")
-        lister.wire(rc, i)
-        return lister, rc, i, events
-
-    def test_connect_first(self):
-        l, rc, i, events = self.build()
-        l.connected()
-        l.lost()
-        l.connected()
-        self.assertEqual(events, [])
-        l.refresh()
-        self.assertEqual(events, [
-            ("rc.tx_list", ),
-        ])
-        events[:] = []
-        l.rx_nameplates({"1", "2", "3"})
-        self.assertEqual(events, [
-            ("i.got_nameplates", {"1", "2", "3"}),
-        ])
-        events[:] = []
-        # now we're satisfied: disconnecting and reconnecting won't ask again
-        l.lost()
-        l.connected()
-        self.assertEqual(events, [])
-
-        # but if we're told to refresh, we'll do so
-        l.refresh()
-        self.assertEqual(events, [
-            ("rc.tx_list", ),
-        ])
-
-    def test_connect_first_ask_twice(self):
-        l, rc, i, events = self.build()
-        l.connected()
-        self.assertEqual(events, [])
-        l.refresh()
-        l.refresh()
-        self.assertEqual(events, [
-            ("rc.tx_list", ),
-            ("rc.tx_list", ),
-        ])
-        l.rx_nameplates({"1", "2", "3"})
-        self.assertEqual(events, [
-            ("rc.tx_list", ),
-            ("rc.tx_list", ),
-            ("i.got_nameplates", {"1", "2", "3"}),
-        ])
-        l.rx_nameplates({"1", "2", "3", "4"})
-        self.assertEqual(events, [
-            ("rc.tx_list", ),
-            ("rc.tx_list", ),
-            ("i.got_nameplates", {"1", "2", "3"}),
-            ("i.got_nameplates", {"1", "2", "3", "4"}),
-        ])
-
-    def test_reconnect(self):
-        l, rc, i, events = self.build()
-        l.refresh()
-        l.connected()
-        self.assertEqual(events, [
-            ("rc.tx_list", ),
-        ])
-        events[:] = []
-        l.lost()
-        l.connected()
-        self.assertEqual(events, [
-            ("rc.tx_list", ),
-        ])
-
-    def test_refresh_first(self):
-        l, rc, i, events = self.build()
-        l.refresh()
-        self.assertEqual(events, [])
-        l.connected()
-        self.assertEqual(events, [
-            ("rc.tx_list", ),
-        ])
-        l.rx_nameplates({"1", "2", "3"})
-        self.assertEqual(events, [
-            ("rc.tx_list", ),
-            ("i.got_nameplates", {"1", "2", "3"}),
-        ])
-
-    def test_unrefreshed(self):
-        l, rc, i, events = self.build()
-        self.assertEqual(events, [])
-        # we receive a spontaneous rx_nameplates, without asking
-        l.connected()
-        self.assertEqual(events, [])
-        l.rx_nameplates({"1", "2", "3"})
-        self.assertEqual(events, [
-            ("i.got_nameplates", {"1", "2", "3"}),
-        ])
-
-
-class Allocator(unittest.TestCase):
-    def build(self):
-        events = []
-        a = _allocator.Allocator(timing.DebugTiming())
-        rc = Dummy("rc", events, IRendezvousConnector, "tx_allocate")
-        c = Dummy("c", events, ICode, "allocated")
-        a.wire(rc, c)
-        return a, rc, c, events
-
-    def test_no_allocation(self):
-        a, rc, c, events = self.build()
-        a.connected()
-        self.assertEqual(events, [])
-
-    def test_allocate_first(self):
-        a, rc, c, events = self.build()
-        a.allocate(2, FakeWordList())
-        self.assertEqual(events, [])
-        a.connected()
-        self.assertEqual(events, [("rc.tx_allocate", )])
-        events[:] = []
-        a.lost()
-        a.connected()
-        self.assertEqual(events, [
-            ("rc.tx_allocate", ),
-        ])
-        events[:] = []
-        a.rx_allocated("1")
-        self.assertEqual(events, [
-            ("c.allocated", "1", "1-word-word"),
-        ])
-
-    def test_connect_first(self):
-        a, rc, c, events = self.build()
-        a.connected()
-        self.assertEqual(events, [])
-        a.allocate(2, FakeWordList())
-        self.assertEqual(events, [("rc.tx_allocate", )])
-        events[:] = []
-        a.lost()
-        a.connected()
-        self.assertEqual(events, [
-            ("rc.tx_allocate", ),
-        ])
-        events[:] = []
-        a.rx_allocated("1")
-        self.assertEqual(events, [
-            ("c.allocated", "1", "1-word-word"),
-        ])
-
-
-class Nameplate(unittest.TestCase):
-    def build(self):
-        events = []
-        n = _nameplate.Nameplate(lambda **kw: None)
-        m = Dummy("m", events, IMailbox, "got_mailbox")
-        i = Dummy("i", events, IInput, "got_wordlist")
-        rc = Dummy("rc", events, IRendezvousConnector, "tx_claim",
-                   "tx_release")
-        t = Dummy("t", events, ITerminator, "nameplate_done")
-        n.wire(m, i, rc, t)
-        return n, m, i, rc, t, events
-
-    def test_set_invalid(self):
-        n, m, i, rc, t, events = self.build()
-        with self.assertRaises(errors.KeyFormatError) as e:
-            n.set_nameplate(" 1")
-        self.assertEqual(
-            str(e.exception),
-            "Nameplate ' 1' must be numeric, with no spaces.")
-        with self.assertRaises(errors.KeyFormatError) as e:
-            n.set_nameplate("one")
-        self.assertEqual(
-            str(e.exception),
-            "Nameplate 'one' must be numeric, with no spaces.")
-
-        # wormhole should still be usable
-        n.set_nameplate("1")
-        self.assertEqual(events, [])
-        n.connected()
-        self.assertEqual(events, [("rc.tx_claim", "1")])
-
-    def test_set_first(self):
-        # connection remains up throughout
-        n, m, i, rc, t, events = self.build()
-        n.set_nameplate("1")
-        self.assertEqual(events, [])
-        n.connected()
-        self.assertEqual(events, [("rc.tx_claim", "1")])
-        events[:] = []
-
-        wl = object()
-        with mock.patch("wormhole._nameplate.PGPWordList", return_value=wl):
-            n.rx_claimed("mbox1")
-        self.assertEqual(events, [
-            ("i.got_wordlist", wl),
-            ("m.got_mailbox", "mbox1"),
-        ])
-        events[:] = []
-
-        n.release()
-        self.assertEqual(events, [("rc.tx_release", "1")])
-        events[:] = []
-
-        n.rx_released()
-        self.assertEqual(events, [("t.nameplate_done", )])
-
-    def test_connect_first(self):
-        # connection remains up throughout
-        n, m, i, rc, t, events = self.build()
-        n.connected()
-        self.assertEqual(events, [])
-
-        n.set_nameplate("1")
-        self.assertEqual(events, [("rc.tx_claim", "1")])
-        events[:] = []
-
-        wl = object()
-        with mock.patch("wormhole._nameplate.PGPWordList", return_value=wl):
-            n.rx_claimed("mbox1")
-        self.assertEqual(events, [
-            ("i.got_wordlist", wl),
-            ("m.got_mailbox", "mbox1"),
-        ])
-        events[:] = []
-
-        n.release()
-        self.assertEqual(events, [("rc.tx_release", "1")])
-        events[:] = []
-
-        n.rx_released()
-        self.assertEqual(events, [("t.nameplate_done", )])
-
-    def test_reconnect_while_claiming(self):
-        # connection bounced while waiting for rx_claimed
-        n, m, i, rc, t, events = self.build()
-        n.connected()
-        self.assertEqual(events, [])
-
-        n.set_nameplate("1")
-        self.assertEqual(events, [("rc.tx_claim", "1")])
-        events[:] = []
-
-        n.lost()
-        n.connected()
-        self.assertEqual(events, [("rc.tx_claim", "1")])
-
-    def test_reconnect_while_claimed(self):
-        # connection bounced while claimed: no retransmits should be sent
-        n, m, i, rc, t, events = self.build()
-        n.connected()
-        self.assertEqual(events, [])
-
-        n.set_nameplate("1")
-        self.assertEqual(events, [("rc.tx_claim", "1")])
-        events[:] = []
-
-        wl = object()
-        with mock.patch("wormhole._nameplate.PGPWordList", return_value=wl):
-            n.rx_claimed("mbox1")
-        self.assertEqual(events, [
-            ("i.got_wordlist", wl),
-            ("m.got_mailbox", "mbox1"),
-        ])
-        events[:] = []
-
-        n.lost()
-        n.connected()
-        self.assertEqual(events, [])
-
-    def test_reconnect_while_releasing(self):
-        # connection bounced while waiting for rx_released
-        n, m, i, rc, t, events = self.build()
-        n.connected()
-        self.assertEqual(events, [])
-
-        n.set_nameplate("1")
-        self.assertEqual(events, [("rc.tx_claim", "1")])
-        events[:] = []
-
-        wl = object()
-        with mock.patch("wormhole._nameplate.PGPWordList", return_value=wl):
-            n.rx_claimed("mbox1")
-        self.assertEqual(events, [
-            ("i.got_wordlist", wl),
-            ("m.got_mailbox", "mbox1"),
-        ])
-        events[:] = []
-
-        n.release()
-        self.assertEqual(events, [("rc.tx_release", "1")])
-        events[:] = []
-
-        n.lost()
-        n.connected()
-        self.assertEqual(events, [("rc.tx_release", "1")])
-
-    def test_reconnect_while_done(self):
-        # connection bounces after we're done
-        n, m, i, rc, t, events = self.build()
-        n.connected()
-        self.assertEqual(events, [])
-
-        n.set_nameplate("1")
-        self.assertEqual(events, [("rc.tx_claim", "1")])
-        events[:] = []
-
-        wl = object()
-        with mock.patch("wormhole._nameplate.PGPWordList", return_value=wl):
-            n.rx_claimed("mbox1")
-        self.assertEqual(events, [
-            ("i.got_wordlist", wl),
-            ("m.got_mailbox", "mbox1"),
-        ])
-        events[:] = []
-
-        n.release()
-        self.assertEqual(events, [("rc.tx_release", "1")])
-        events[:] = []
-
-        n.rx_released()
-        self.assertEqual(events, [("t.nameplate_done", )])
-        events[:] = []
-
-        n.lost()
-        n.connected()
-        self.assertEqual(events, [])
-
-    def test_close_while_idle(self):
-        n, m, i, rc, t, events = self.build()
-        n.close()
-        self.assertEqual(events, [("t.nameplate_done", )])
-
-    def test_close_while_idle_connected(self):
-        n, m, i, rc, t, events = self.build()
-        n.connected()
-        self.assertEqual(events, [])
-        n.close()
-        self.assertEqual(events, [("t.nameplate_done", )])
-
-    def test_close_while_unclaimed(self):
-        n, m, i, rc, t, events = self.build()
-        n.set_nameplate("1")
-        n.close()  # before ever being connected
-        self.assertEqual(events, [("t.nameplate_done", )])
-
-    def test_close_while_claiming(self):
-        n, m, i, rc, t, events = self.build()
-        n.set_nameplate("1")
-        self.assertEqual(events, [])
-        n.connected()
-        self.assertEqual(events, [("rc.tx_claim", "1")])
-        events[:] = []
-
-        n.close()
-        self.assertEqual(events, [("rc.tx_release", "1")])
-        events[:] = []
-
-        n.rx_released()
-        self.assertEqual(events, [("t.nameplate_done", )])
-
-    def test_close_while_claiming_but_disconnected(self):
-        n, m, i, rc, t, events = self.build()
-        n.set_nameplate("1")
-        self.assertEqual(events, [])
-        n.connected()
-        self.assertEqual(events, [("rc.tx_claim", "1")])
-        events[:] = []
-
-        n.lost()
-        n.close()
-        self.assertEqual(events, [])
-        # we're now waiting for a connection, so we can release the nameplate
-        n.connected()
-        self.assertEqual(events, [("rc.tx_release", "1")])
-        events[:] = []
-
-        n.rx_released()
-        self.assertEqual(events, [("t.nameplate_done", )])
-
-    def test_close_while_claimed(self):
-        n, m, i, rc, t, events = self.build()
-        n.set_nameplate("1")
-        self.assertEqual(events, [])
-        n.connected()
-        self.assertEqual(events, [("rc.tx_claim", "1")])
-        events[:] = []
-
-        wl = object()
-        with mock.patch("wormhole._nameplate.PGPWordList", return_value=wl):
-            n.rx_claimed("mbox1")
-        self.assertEqual(events, [
-            ("i.got_wordlist", wl),
-            ("m.got_mailbox", "mbox1"),
-        ])
-        events[:] = []
-
-        n.close()
-        # this path behaves just like a deliberate release()
-        self.assertEqual(events, [("rc.tx_release", "1")])
-        events[:] = []
-
-        n.rx_released()
-        self.assertEqual(events, [("t.nameplate_done", )])
-
-    def test_close_while_claimed_but_disconnected(self):
-        n, m, i, rc, t, events = self.build()
-        n.set_nameplate("1")
-        self.assertEqual(events, [])
-        n.connected()
-        self.assertEqual(events, [("rc.tx_claim", "1")])
-        events[:] = []
-
-        wl = object()
-        with mock.patch("wormhole._nameplate.PGPWordList", return_value=wl):
-            n.rx_claimed("mbox1")
-        self.assertEqual(events, [
-            ("i.got_wordlist", wl),
-            ("m.got_mailbox", "mbox1"),
-        ])
-        events[:] = []
-
-        n.lost()
-        n.close()
-        # we're now waiting for a connection, so we can release the nameplate
-        n.connected()
-        self.assertEqual(events, [("rc.tx_release", "1")])
-        events[:] = []
-
-        n.rx_released()
-        self.assertEqual(events, [("t.nameplate_done", )])
-
-    def test_close_while_releasing(self):
-        n, m, i, rc, t, events = self.build()
-        n.set_nameplate("1")
-        self.assertEqual(events, [])
-        n.connected()
-        self.assertEqual(events, [("rc.tx_claim", "1")])
-        events[:] = []
-
-        wl = object()
-        with mock.patch("wormhole._nameplate.PGPWordList", return_value=wl):
-            n.rx_claimed("mbox1")
-        self.assertEqual(events, [
-            ("i.got_wordlist", wl),
-            ("m.got_mailbox", "mbox1"),
-        ])
-        events[:] = []
-
-        n.release()
-        self.assertEqual(events, [("rc.tx_release", "1")])
-        events[:] = []
-
-        n.close()  # ignored, we're already on our way out the door
-        self.assertEqual(events, [])
-        n.rx_released()
-        self.assertEqual(events, [("t.nameplate_done", )])
-
-    def test_close_while_releasing_but_disconnecteda(self):
-        n, m, i, rc, t, events = self.build()
-        n.set_nameplate("1")
-        self.assertEqual(events, [])
-        n.connected()
-        self.assertEqual(events, [("rc.tx_claim", "1")])
-        events[:] = []
-
-        wl = object()
-        with mock.patch("wormhole._nameplate.PGPWordList", return_value=wl):
-            n.rx_claimed("mbox1")
-        self.assertEqual(events, [
-            ("i.got_wordlist", wl),
-            ("m.got_mailbox", "mbox1"),
-        ])
-        events[:] = []
-
-        n.release()
-        self.assertEqual(events, [("rc.tx_release", "1")])
-        events[:] = []
-
-        n.lost()
-        n.close()
-        # we must retransmit the tx_release when we reconnect
-        self.assertEqual(events, [])
-
-        n.connected()
-        self.assertEqual(events, [("rc.tx_release", "1")])
-        events[:] = []
-
-        n.rx_released()
-        self.assertEqual(events, [("t.nameplate_done", )])
-
-    def test_close_while_done(self):
-        # connection remains up throughout
-        n, m, i, rc, t, events = self.build()
-        n.connected()
-        self.assertEqual(events, [])
-
-        n.set_nameplate("1")
-        self.assertEqual(events, [("rc.tx_claim", "1")])
-        events[:] = []
-
-        wl = object()
-        with mock.patch("wormhole._nameplate.PGPWordList", return_value=wl):
-            n.rx_claimed("mbox1")
-        self.assertEqual(events, [
-            ("i.got_wordlist", wl),
-            ("m.got_mailbox", "mbox1"),
-        ])
-        events[:] = []
-
-        n.release()
-        self.assertEqual(events, [("rc.tx_release", "1")])
-        events[:] = []
-
-        n.rx_released()
-        self.assertEqual(events, [("t.nameplate_done", )])
-        events[:] = []
-
-        n.close()  # NOP
-        self.assertEqual(events, [])
-
-    def test_close_while_done_but_disconnected(self):
-        # connection remains up throughout
-        n, m, i, rc, t, events = self.build()
-        n.connected()
-        self.assertEqual(events, [])
-
-        n.set_nameplate("1")
-        self.assertEqual(events, [("rc.tx_claim", "1")])
-        events[:] = []
-
-        wl = object()
-        with mock.patch("wormhole._nameplate.PGPWordList", return_value=wl):
-            n.rx_claimed("mbox1")
-        self.assertEqual(events, [
-            ("i.got_wordlist", wl),
-            ("m.got_mailbox", "mbox1"),
-        ])
-        events[:] = []
-
-        n.release()
-        self.assertEqual(events, [("rc.tx_release", "1")])
-        events[:] = []
-
-        n.rx_released()
-        self.assertEqual(events, [("t.nameplate_done", )])
-        events[:] = []
-
-        n.lost()
-        n.close()  # NOP
-        self.assertEqual(events, [])
-
-
-class Mailbox(unittest.TestCase):
-    def build(self):
-        events = []
-        m = _mailbox.Mailbox("side1")
-        n = Dummy("n", events, INameplate, "release")
-        rc = Dummy("rc", events, IRendezvousConnector, "tx_add", "tx_open",
-                   "tx_close")
-        o = Dummy("o", events, IOrder, "got_message")
-        t = Dummy("t", events, ITerminator, "mailbox_done")
-        m.wire(n, rc, o, t)
-        return m, n, rc, o, t, events
->>>>>>> 3fede229
 
     # TODO: test moods
 
@@ -2132,7 +1558,7 @@
     client_version = ("python", __version__)
     rc = _rendezvous.RendezvousConnector(
         "ws://host:4000/v1", "appid", "side", reactor, journal,
-        tor_manager, timing.DebugTiming(), client_version)
+        tor_manager, timing.DebugTiming(), client_version, lambda **kw: None)
     b = Dummy("b", events, IBoss, "error")
     n = Dummy("n", events, INameplate, "connected", "lost")
     m = Dummy("m", events, IMailbox, "connected", "lost")
@@ -2195,7 +1621,6 @@
                 type="bind"),
         ]
 
-<<<<<<< HEAD
     rc.ws_close(True, None, None)
     assert events == [
         ("n.lost", ),
@@ -2212,163 +1637,11 @@
     client_version = ("python", __version__)
     rc = _rendezvous.RendezvousConnector(
         "ws://host:4000/v1", "appid", "side", reactor, journal,
-        tor_manager, timing.DebugTiming(), client_version)
+        tor_manager, timing.DebugTiming(), client_version, lambda **kw: None)
 
     new_ep = object()
     with mock.patch("twisted.internet.endpoints.HostnameEndpoint",
                     return_value=new_ep) as he:
-=======
-    def test_set_code_twice(self):
-        b, events = self.build()
-        b.set_code("1-code")
-        with self.assertRaises(errors.OnlyOneCodeError):
-            b.set_code("1-code")
-
-    def test_input_code(self):
-        b, events = self.build()
-        b._C.retval = "helper"
-        helper = b.input_code()
-        self.assertEqual(events, [("c.input_code", )])
-        self.assertEqual(helper, "helper")
-        with self.assertRaises(errors.OnlyOneCodeError):
-            b.input_code()
-
-    def test_allocate_code(self):
-        b, events = self.build()
-        wl = object()
-        with mock.patch("wormhole._boss.PGPWordList", return_value=wl):
-            b.allocate_code(3)
-        self.assertEqual(events, [("c.allocate_code", 3, wl)])
-        with self.assertRaises(errors.OnlyOneCodeError):
-            b.allocate_code(3)
-
-
-class Rendezvous(unittest.TestCase):
-    def build(self):
-        events = []
-        reactor = object()
-        journal = ImmediateJournal()
-        tor_manager = None
-        client_version = ("python", __version__)
-        rc = _rendezvous.RendezvousConnector(
-            "ws://host:4000/v1", "appid", "side", reactor, journal,
-            tor_manager, timing.DebugTiming(), client_version, lambda **kw: None)
-        b = Dummy("b", events, IBoss, "error")
-        n = Dummy("n", events, INameplate, "connected", "lost")
-        m = Dummy("m", events, IMailbox, "connected", "lost")
-        a = Dummy("a", events, IAllocator, "connected", "lost")
-        x = Dummy("l", events, ILister, "connected", "lost")
-        t = Dummy("t", events, ITerminator)
-        rc.wire(b, n, m, a, x, t)
-        return rc, events
-
-    def test_basic(self):
-        rc, events = self.build()
-        del rc, events
-
-    def test_websocket_failure(self):
-        # if the TCP connection succeeds, but the subsequent WebSocket
-        # negotiation fails, then we'll see an onClose without first seeing
-        # onOpen
-        rc, events = self.build()
-        rc.ws_close(False, 1006, "connection was closed uncleanly")
-        # this should cause the ClientService to be shut down, and an error
-        # delivered to the Boss
-        self.assertEqual(len(events), 1, events)
-        self.assertEqual(events[0][0], "b.error")
-        self.assertIsInstance(events[0][1], errors.ServerConnectionError)
-        self.assertEqual(str(events[0][1]), "connection was closed uncleanly")
-
-    def test_websocket_lost(self):
-        # if the TCP connection succeeds, and negotiation completes, then the
-        # connection is lost, several machines should be notified
-        rc, events = self.build()
-
-        ws = mock.Mock()
-
-        def notrandom(length):
-            return b"\x00" * length
-
-        with mock.patch("os.urandom", notrandom):
-            rc.ws_open(ws)
-        self.assertEqual(events, [
-            ("n.connected", ),
-            ("m.connected", ),
-            ("l.connected", ),
-            ("a.connected", ),
-        ])
-        events[:] = []
-
-        def sent_messages(ws):
-            for c in ws.mock_calls:
-                self.assertEqual(c[0], "sendMessage", ws.mock_calls)
-                self.assertEqual(c[1][1], False, ws.mock_calls)
-                yield bytes_to_dict(c[1][0])
-
-        self.assertEqual(
-            list(sent_messages(ws)), [
-                dict(
-                    appid="appid",
-                    side="side",
-                    client_version=["python", __version__],
-                    id="0000",
-                    type="bind"),
-            ])
-
-        rc.ws_close(True, None, None)
-        self.assertEqual(events, [
-            ("n.lost", ),
-            ("m.lost", ),
-            ("l.lost", ),
-            ("a.lost", ),
-        ])
-
-    def test_endpoints(self):
-        # parse different URLs and check the tls status of each
-        reactor = object()
-        journal = ImmediateJournal()
-        tor_manager = None
-        client_version = ("python", __version__)
-        rc = _rendezvous.RendezvousConnector(
-            "ws://host:4000/v1", "appid", "side", reactor, journal,
-            tor_manager, timing.DebugTiming(), client_version, lambda **kw: None)
-
-        new_ep = object()
-        with mock.patch("twisted.internet.endpoints.HostnameEndpoint",
-                        return_value=new_ep) as he:
-            ep = rc._make_endpoint("ws://host:4000/v1")
-        self.assertEqual(he.mock_calls, [mock.call(reactor, "host", 4000)])
-        self.assertIs(ep, new_ep)
-
-        new_ep = object()
-        with mock.patch("twisted.internet.endpoints.HostnameEndpoint",
-                        return_value=new_ep) as he:
-            ep = rc._make_endpoint("ws://host/v1")
-        self.assertEqual(he.mock_calls, [mock.call(reactor, "host", 80)])
-        self.assertIs(ep, new_ep)
-
-        new_ep = object()
-        with mock.patch("twisted.internet.endpoints.clientFromString",
-                        return_value=new_ep) as cfs:
-            ep = rc._make_endpoint("wss://host:4000/v1")
-        self.assertEqual(cfs.mock_calls, [mock.call(reactor, "tls:host:4000")])
-        self.assertIs(ep, new_ep)
-
-        new_ep = object()
-        with mock.patch("twisted.internet.endpoints.clientFromString",
-                        return_value=new_ep) as cfs:
-            ep = rc._make_endpoint("wss://host/v1")
-        self.assertEqual(cfs.mock_calls, [mock.call(reactor, "tls:host:443")])
-        self.assertIs(ep, new_ep)
-
-        tor_manager = mock.Mock()
-        directlyProvides(tor_manager, ITorManager)
-        rc = _rendezvous.RendezvousConnector(
-            "ws://host:4000/v1", "appid", "side", reactor, journal,
-            tor_manager, timing.DebugTiming(), client_version, lambda **kw: None)
-
-        tor_manager.mock_calls[:] = []
->>>>>>> 3fede229
         ep = rc._make_endpoint("ws://host:4000/v1")
     assert he.mock_calls == [mock.call(reactor, "host", 4000)]
     assert ep is new_ep
@@ -2398,7 +1671,7 @@
     directlyProvides(tor_manager, ITorManager)
     rc = _rendezvous.RendezvousConnector(
         "ws://host:4000/v1", "appid", "side", reactor, journal,
-        tor_manager, timing.DebugTiming(), client_version)
+        tor_manager, timing.DebugTiming(), client_version, lambda **kw: None)
 
     tor_manager.mock_calls[:] = []
     ep = rc._make_endpoint("ws://host:4000/v1")
